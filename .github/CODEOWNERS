--- conflicted
+++ resolved
@@ -4,24 +4,13 @@
 # The last matching pattern takes precedence.
 # https://help.github.com/articles/about-codeowners/
 
-<<<<<<< HEAD
-*                                    @spotify/backstage-core
-/.github/workflows/techdocs-pypi.yml @spotify/techdocs-core
-/.github/workflows/techdocs.yml      @spotify/techdocs-core
-/docs/features/techdocs              @spotify/techdocs-core
-/packages/techdocs-cli               @spotify/techdocs-core
-/packages/techdocs-container         @spotify/techdocs-core
-/plugins/cloudbuild                  @trivago/ebarrios
-/plugins/techdocs                    @spotify/techdocs-core
-/plugins/techdocs-backend            @spotify/techdocs-core
-=======
 *                                           @spotify/backstage-core
 /docs/features/techdocs                     @spotify/techdocs-core
 /plugins/cost-insights                      @spotify/silver-lining
+/plugins/cloudbuild                         @trivago/ebarrios
 /plugins/techdocs                           @spotify/techdocs-core
 /plugins/techdocs-backend                   @spotify/techdocs-core
 /packages/techdocs-cli                      @spotify/techdocs-core
 /packages/techdocs-container                @spotify/techdocs-core
 /.github/workflows/techdocs.yml             @spotify/techdocs-core
-/.github/workflows/techdocs-pypi.yml        @spotify/techdocs-core
->>>>>>> 56215d02
+/.github/workflows/techdocs-pypi.yml        @spotify/techdocs-core