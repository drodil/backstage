<<<<<<< HEAD
---
id: external-integrations
title: External integrations
---

## TODO
=======
# External integrations

Backstage natively supports storing software components in
[metadata YAML files](descriptor-format.md). However, companies that already
have an existing system for keeping track of software and its owners can
integrate such systems with Backstage.

TODO: Describe the API contract.
>>>>>>> ec13744b
<|MERGE_RESOLUTION|>--- conflicted
+++ resolved
@@ -1,17 +1,11 @@
-<<<<<<< HEAD
 ---
 id: external-integrations
 title: External integrations
 ---
-
-## TODO
-=======
-# External integrations
 
 Backstage natively supports storing software components in
 [metadata YAML files](descriptor-format.md). However, companies that already
 have an existing system for keeping track of software and its owners can
 integrate such systems with Backstage.
 
-TODO: Describe the API contract.
->>>>>>> ec13744b
+TODO: Describe the API contract.