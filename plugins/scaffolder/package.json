--- conflicted
+++ resolved
@@ -1,10 +1,6 @@
 {
   "name": "@backstage/plugin-scaffolder",
-<<<<<<< HEAD
-  "version": "1.29.0",
-=======
   "version": "1.30.0-next.0",
->>>>>>> 66ce8958
   "description": "The Backstage plugin that helps you create new things",
   "backstage": {
     "role": "frontend-plugin",
