# @backstage/plugin-devtools-backend

<<<<<<< HEAD
=======
## 0.5.4-next.0

### Patch Changes

- Updated dependencies
  - @backstage/backend-defaults@0.9.0-next.0
  - @backstage/plugin-permission-node@0.9.0
  - @backstage/backend-plugin-api@1.2.1
  - @backstage/cli-common@0.1.15
  - @backstage/config@1.3.2
  - @backstage/config-loader@1.10.0
  - @backstage/errors@1.2.7
  - @backstage/types@1.2.1
  - @backstage/plugin-devtools-common@0.1.15
  - @backstage/plugin-permission-common@0.8.4

>>>>>>> 66ce8958
## 0.5.3

### Patch Changes

- Updated dependencies
  - @backstage/config-loader@1.10.0
  - @backstage/backend-defaults@0.8.2
  - @backstage/plugin-permission-node@0.9.0
  - @backstage/backend-plugin-api@1.2.1
  - @backstage/cli-common@0.1.15
  - @backstage/config@1.3.2
  - @backstage/errors@1.2.7
  - @backstage/types@1.2.1
  - @backstage/plugin-devtools-common@0.1.15
  - @backstage/plugin-permission-common@0.8.4

## 0.5.3-next.2

### Patch Changes

- Updated dependencies
  - @backstage/config-loader@1.10.0-next.0
  - @backstage/backend-defaults@0.8.2-next.2
  - @backstage/backend-plugin-api@1.2.1-next.1
  - @backstage/cli-common@0.1.15
  - @backstage/config@1.3.2
  - @backstage/errors@1.2.7
  - @backstage/types@1.2.1
  - @backstage/plugin-devtools-common@0.1.15
  - @backstage/plugin-permission-common@0.8.4
  - @backstage/plugin-permission-node@0.8.9-next.1

## 0.5.3-next.1

### Patch Changes

- Updated dependencies
  - @backstage/backend-defaults@0.8.2-next.1
  - @backstage/backend-plugin-api@1.2.1-next.1
  - @backstage/cli-common@0.1.15
  - @backstage/config@1.3.2
  - @backstage/config-loader@1.9.6
  - @backstage/errors@1.2.7
  - @backstage/types@1.2.1
  - @backstage/plugin-devtools-common@0.1.15
  - @backstage/plugin-permission-common@0.8.4
  - @backstage/plugin-permission-node@0.8.9-next.1

## 0.5.3-next.0

### Patch Changes

- Updated dependencies
  - @backstage/backend-defaults@0.8.2-next.0
  - @backstage/plugin-permission-node@0.8.9-next.0
  - @backstage/backend-plugin-api@1.2.1-next.0
  - @backstage/config-loader@1.9.6

## 0.5.2

### Patch Changes

- Updated dependencies
  - @backstage/plugin-permission-node@0.8.8
  - @backstage/backend-defaults@0.8.0
  - @backstage/config-loader@1.9.6
  - @backstage/backend-plugin-api@1.2.0
  - @backstage/cli-common@0.1.15
  - @backstage/config@1.3.2
  - @backstage/errors@1.2.7
  - @backstage/types@1.2.1
  - @backstage/plugin-devtools-common@0.1.15
  - @backstage/plugin-permission-common@0.8.4

## 0.5.2-next.3

### Patch Changes

- Updated dependencies
  - @backstage/plugin-permission-node@0.8.8-next.2
  - @backstage/backend-defaults@0.8.0-next.3
  - @backstage/backend-plugin-api@1.2.0-next.2
  - @backstage/config-loader@1.9.6-next.0
  - @backstage/cli-common@0.1.15
  - @backstage/config@1.3.2
  - @backstage/errors@1.2.7
  - @backstage/types@1.2.1
  - @backstage/plugin-devtools-common@0.1.15
  - @backstage/plugin-permission-common@0.8.4

## 0.5.2-next.2

### Patch Changes

- Updated dependencies
  - @backstage/backend-plugin-api@1.2.0-next.1
  - @backstage/backend-defaults@0.8.0-next.2
  - @backstage/cli-common@0.1.15
  - @backstage/config@1.3.2
  - @backstage/config-loader@1.9.6-next.0
  - @backstage/errors@1.2.7
  - @backstage/types@1.2.1
  - @backstage/plugin-devtools-common@0.1.15
  - @backstage/plugin-permission-common@0.8.4
  - @backstage/plugin-permission-node@0.8.8-next.1

## 0.5.2-next.1

### Patch Changes

- Updated dependencies
  - @backstage/backend-defaults@0.8.0-next.1
  - @backstage/backend-plugin-api@1.2.0-next.0
  - @backstage/cli-common@0.1.15
  - @backstage/config@1.3.2
  - @backstage/config-loader@1.9.6-next.0
  - @backstage/errors@1.2.7
  - @backstage/types@1.2.1
  - @backstage/plugin-devtools-common@0.1.15
  - @backstage/plugin-permission-common@0.8.4
  - @backstage/plugin-permission-node@0.8.8-next.0

## 0.5.2-next.0

### Patch Changes

- Updated dependencies
  - @backstage/plugin-permission-node@0.8.8-next.0
  - @backstage/backend-defaults@0.8.0-next.0
  - @backstage/config-loader@1.9.6-next.0
  - @backstage/backend-plugin-api@1.2.0-next.0
  - @backstage/cli-common@0.1.15
  - @backstage/config@1.3.2
  - @backstage/errors@1.2.7
  - @backstage/types@1.2.1
  - @backstage/plugin-devtools-common@0.1.15
  - @backstage/plugin-permission-common@0.8.4

## 0.5.1

### Patch Changes

- ec547b8: Remove the error handler middleware, since that is now provided by the framework
- Updated dependencies
  - @backstage/backend-defaults@0.7.0
  - @backstage/types@1.2.1
  - @backstage/config-loader@1.9.5
  - @backstage/plugin-permission-node@0.8.7
  - @backstage/backend-plugin-api@1.1.1
  - @backstage/cli-common@0.1.15
  - @backstage/config@1.3.2
  - @backstage/errors@1.2.7
  - @backstage/plugin-devtools-common@0.1.15
  - @backstage/plugin-permission-common@0.8.4

## 0.5.1-next.1

### Patch Changes

- Updated dependencies
  - @backstage/types@1.2.1-next.0
  - @backstage/backend-defaults@0.7.0-next.1
  - @backstage/backend-plugin-api@1.1.1-next.1
  - @backstage/config@1.3.2-next.0
  - @backstage/config-loader@1.9.5-next.1
  - @backstage/errors@1.2.7-next.0
  - @backstage/plugin-devtools-common@0.1.15-next.0
  - @backstage/plugin-permission-common@0.8.4-next.0
  - @backstage/plugin-permission-node@0.8.7-next.1
  - @backstage/cli-common@0.1.15

## 0.5.1-next.0

### Patch Changes

- ec547b8: Remove the error handler middleware, since that is now provided by the framework
- Updated dependencies
  - @backstage/backend-defaults@0.7.0-next.0
  - @backstage/config-loader@1.9.5-next.0
  - @backstage/plugin-permission-node@0.8.7-next.0
  - @backstage/backend-plugin-api@1.1.1-next.0
  - @backstage/cli-common@0.1.15
  - @backstage/config@1.3.1
  - @backstage/errors@1.2.6
  - @backstage/types@1.2.0
  - @backstage/plugin-devtools-common@0.1.14
  - @backstage/plugin-permission-common@0.8.3

## 0.5.0

### Minor Changes

- c781a9a: **BREAKING** Removed support for what is known as the legacy backend, please use the New Backend System.

### Patch Changes

- 1e624ca: Restrict `@types/express` version range from `*` to `^4.17.6`.
- 5c9cc05: Use native fetch instead of node-fetch
- Updated dependencies
  - @backstage/backend-defaults@0.6.0
  - @backstage/backend-plugin-api@1.1.0
  - @backstage/plugin-permission-node@0.8.6
  - @backstage/config-loader@1.9.3
  - @backstage/errors@1.2.6
  - @backstage/cli-common@0.1.15
  - @backstage/config@1.3.1
  - @backstage/types@1.2.0
  - @backstage/plugin-devtools-common@0.1.14
  - @backstage/plugin-permission-common@0.8.3

## 0.5.0-next.2

### Patch Changes

- Updated dependencies
  - @backstage/backend-defaults@0.6.0-next.2
  - @backstage/backend-plugin-api@1.1.0-next.2
  - @backstage/plugin-permission-node@0.8.6-next.2
  - @backstage/errors@1.2.6-next.0
  - @backstage/config-loader@1.9.3-next.1
  - @backstage/cli-common@0.1.15
  - @backstage/config@1.3.1-next.0
  - @backstage/types@1.2.0
  - @backstage/plugin-devtools-common@0.1.14-next.0
  - @backstage/plugin-permission-common@0.8.3-next.0

## 0.5.0-next.1

### Minor Changes

- c781a9a: **BREAKING** Removed support for what is known as the legacy backend, please use the New Backend System.

### Patch Changes

- 5c9cc05: Use native fetch instead of node-fetch
- Updated dependencies
  - @backstage/backend-defaults@0.6.0-next.1
  - @backstage/config-loader@1.9.3-next.0
  - @backstage/backend-plugin-api@1.1.0-next.1
  - @backstage/plugin-permission-node@0.8.6-next.1
  - @backstage/cli-common@0.1.15
  - @backstage/config@1.3.0
  - @backstage/errors@1.2.5
  - @backstage/types@1.2.0
  - @backstage/plugin-devtools-common@0.1.13
  - @backstage/plugin-permission-common@0.8.2

## 0.4.3-next.0

### Patch Changes

- 1e624ca: Restrict `@types/express` version range from `*` to `^4.17.6`.
- Updated dependencies
  - @backstage/backend-plugin-api@1.0.3-next.0
  - @backstage/cli-common@0.1.15
  - @backstage/config@1.3.0
  - @backstage/config-loader@1.9.2
  - @backstage/errors@1.2.5
  - @backstage/types@1.2.0
  - @backstage/plugin-devtools-common@0.1.13
  - @backstage/plugin-permission-common@0.8.2
  - @backstage/plugin-permission-node@0.8.6-next.0

## 0.4.2

### Patch Changes

- Updated dependencies
  - @backstage/config@1.3.0
  - @backstage/types@1.2.0
  - @backstage/config-loader@1.9.2
  - @backstage/backend-plugin-api@1.0.2
  - @backstage/plugin-permission-common@0.8.2
  - @backstage/cli-common@0.1.15
  - @backstage/errors@1.2.5
  - @backstage/plugin-devtools-common@0.1.13
  - @backstage/plugin-permission-node@0.8.5

## 0.4.2-next.2

### Patch Changes

- Updated dependencies
  - @backstage/backend-plugin-api@1.0.2-next.2
  - @backstage/cli-common@0.1.15-next.0
  - @backstage/config@1.2.0
  - @backstage/config-loader@1.9.2-next.0
  - @backstage/errors@1.2.4
  - @backstage/types@1.1.1
  - @backstage/plugin-devtools-common@0.1.12
  - @backstage/plugin-permission-common@0.8.1
  - @backstage/plugin-permission-node@0.8.5-next.2

## 0.4.2-next.1

### Patch Changes

- Updated dependencies
  - @backstage/cli-common@0.1.15-next.0
  - @backstage/backend-plugin-api@1.0.2-next.1
  - @backstage/config@1.2.0
  - @backstage/config-loader@1.9.2-next.0
  - @backstage/errors@1.2.4
  - @backstage/types@1.1.1
  - @backstage/plugin-devtools-common@0.1.12
  - @backstage/plugin-permission-common@0.8.1
  - @backstage/plugin-permission-node@0.8.5-next.1

## 0.4.2-next.0

### Patch Changes

- Updated dependencies
  - @backstage/backend-plugin-api@1.0.2-next.0
  - @backstage/cli-common@0.1.14
  - @backstage/config@1.2.0
  - @backstage/config-loader@1.9.1
  - @backstage/errors@1.2.4
  - @backstage/types@1.1.1
  - @backstage/plugin-devtools-common@0.1.12
  - @backstage/plugin-permission-common@0.8.1
  - @backstage/plugin-permission-node@0.8.5-next.0

## 0.4.1

### Patch Changes

- 094eaa3: Remove references to in-repo backend-common
- Updated dependencies
  - @backstage/plugin-permission-node@0.8.4
  - @backstage/backend-plugin-api@1.0.1
  - @backstage/cli-common@0.1.14
  - @backstage/config@1.2.0
  - @backstage/config-loader@1.9.1
  - @backstage/errors@1.2.4
  - @backstage/types@1.1.1
  - @backstage/plugin-devtools-common@0.1.12
  - @backstage/plugin-permission-common@0.8.1

## 0.4.1-next.1

### Patch Changes

- Updated dependencies
  - @backstage/backend-plugin-api@1.0.1-next.1
  - @backstage/cli-common@0.1.14
  - @backstage/config@1.2.0
  - @backstage/config-loader@1.9.1
  - @backstage/errors@1.2.4
  - @backstage/types@1.1.1
  - @backstage/plugin-devtools-common@0.1.12
  - @backstage/plugin-permission-common@0.8.1
  - @backstage/plugin-permission-node@0.8.4-next.1

## 0.4.1-next.0

### Patch Changes

- 094eaa3: Remove references to in-repo backend-common
- Updated dependencies
  - @backstage/plugin-permission-node@0.8.4-next.0
  - @backstage/backend-plugin-api@1.0.1-next.0
  - @backstage/cli-common@0.1.14
  - @backstage/config@1.2.0
  - @backstage/config-loader@1.9.1
  - @backstage/errors@1.2.4
  - @backstage/types@1.1.1
  - @backstage/plugin-devtools-common@0.1.12
  - @backstage/plugin-permission-common@0.8.1

## 0.4.0

### Minor Changes

- d425fc4: **BREAKING**: The return values from `createBackendPlugin`, `createBackendModule`, and `createServiceFactory` are now simply `BackendFeature` and `ServiceFactory`, instead of the previously deprecated form of a function that returns them. For this reason, `createServiceFactory` also no longer accepts the callback form where you provide direct options to the service. This also affects all `coreServices.*` service refs.

  This may in particular affect tests; if you were effectively doing `createBackendModule({...})()` (note the parentheses), you can now remove those extra parentheses at the end. You may encounter cases of this in your `packages/backend/src/index.ts` too, where you add plugins, modules, and services. If you were using `createServiceFactory` with a function as its argument for the purpose of passing in options, this pattern has been deprecated for a while and is no longer supported. You may want to explore the new multiton patterns to achieve your goals, or moving settings to app-config.

  As part of this change, the `IdentityFactoryOptions` type was removed, and can no longer be used to tweak that service. The identity service was also deprecated some time ago, and you will want to [migrate to the new auth system](https://backstage.io/docs/tutorials/auth-service-migration) if you still rely on it.

### Patch Changes

- 5d1670f: Update README installation instructions
- c2b63ab: Updated dependency `supertest` to `^7.0.0`.
- Updated dependencies
  - @backstage/backend-common@0.25.0
  - @backstage/backend-plugin-api@1.0.0
  - @backstage/plugin-permission-node@0.8.3
  - @backstage/config-loader@1.9.1
  - @backstage/cli-common@0.1.14
  - @backstage/config@1.2.0
  - @backstage/errors@1.2.4
  - @backstage/types@1.1.1
  - @backstage/plugin-devtools-common@0.1.12
  - @backstage/plugin-permission-common@0.8.1

## 0.4.0-next.2

### Patch Changes

- 5d1670f: Update README installation instructions
- c2b63ab: Updated dependency `supertest` to `^7.0.0`.
- Updated dependencies
  - @backstage/backend-common@0.25.0-next.2
  - @backstage/backend-plugin-api@1.0.0-next.2
  - @backstage/config-loader@1.9.1-next.0
  - @backstage/plugin-permission-node@0.8.3-next.2
  - @backstage/cli-common@0.1.14
  - @backstage/config@1.2.0
  - @backstage/errors@1.2.4
  - @backstage/types@1.1.1
  - @backstage/plugin-devtools-common@0.1.12
  - @backstage/plugin-permission-common@0.8.1

## 0.4.0-next.1

### Patch Changes

- Updated dependencies
  - @backstage/backend-common@0.25.0-next.1
  - @backstage/backend-plugin-api@0.9.0-next.1
  - @backstage/cli-common@0.1.14
  - @backstage/config@1.2.0
  - @backstage/config-loader@1.9.0
  - @backstage/errors@1.2.4
  - @backstage/types@1.1.1
  - @backstage/plugin-devtools-common@0.1.12
  - @backstage/plugin-permission-common@0.8.1
  - @backstage/plugin-permission-node@0.8.3-next.1

## 0.4.0-next.0

### Minor Changes

- d425fc4: **BREAKING**: The return values from `createBackendPlugin`, `createBackendModule`, and `createServiceFactory` are now simply `BackendFeature` and `ServiceFactory`, instead of the previously deprecated form of a function that returns them. For this reason, `createServiceFactory` also no longer accepts the callback form where you provide direct options to the service. This also affects all `coreServices.*` service refs.

  This may in particular affect tests; if you were effectively doing `createBackendModule({...})()` (note the parentheses), you can now remove those extra parentheses at the end. You may encounter cases of this in your `packages/backend/src/index.ts` too, where you add plugins, modules, and services. If you were using `createServiceFactory` with a function as its argument for the purpose of passing in options, this pattern has been deprecated for a while and is no longer supported. You may want to explore the new multiton patterns to achieve your goals, or moving settings to app-config.

  As part of this change, the `IdentityFactoryOptions` type was removed, and can no longer be used to tweak that service. The identity service was also deprecated some time ago, and you will want to [migrate to the new auth system](https://backstage.io/docs/tutorials/auth-service-migration) if you still rely on it.

### Patch Changes

- Updated dependencies
  - @backstage/backend-plugin-api@0.9.0-next.0
  - @backstage/plugin-permission-node@0.8.3-next.0
  - @backstage/backend-common@0.25.0-next.0
  - @backstage/cli-common@0.1.14
  - @backstage/config@1.2.0
  - @backstage/config-loader@1.9.0
  - @backstage/errors@1.2.4
  - @backstage/types@1.1.1
  - @backstage/plugin-devtools-common@0.1.12
  - @backstage/plugin-permission-common@0.8.1

## 0.3.9

### Patch Changes

- 93095ee: Make sure node-fetch is version 2.7.0 or greater
- 32a38e1: Removed unused code for lockfile analysis.
- 2886ef7: Deprecated `createRouter` and its router options in favour of the new backend system.
- Updated dependencies
  - @backstage/backend-plugin-api@0.8.0
  - @backstage/backend-common@0.24.0
  - @backstage/plugin-permission-common@0.8.1
  - @backstage/config-loader@1.9.0
  - @backstage/plugin-permission-node@0.8.1
  - @backstage/cli-common@0.1.14
  - @backstage/config@1.2.0
  - @backstage/errors@1.2.4
  - @backstage/types@1.1.1
  - @backstage/plugin-devtools-common@0.1.12

## 0.3.9-next.3

### Patch Changes

- Updated dependencies
  - @backstage/backend-plugin-api@0.8.0-next.3
  - @backstage/backend-common@0.23.4-next.3
  - @backstage/cli-common@0.1.14
  - @backstage/config@1.2.0
  - @backstage/config-loader@1.9.0-next.2
  - @backstage/errors@1.2.4
  - @backstage/types@1.1.1
  - @backstage/plugin-devtools-common@0.1.12-next.1
  - @backstage/plugin-permission-common@0.8.1-next.1
  - @backstage/plugin-permission-node@0.8.1-next.3

## 0.3.9-next.2

### Patch Changes

- 93095ee: Make sure node-fetch is version 2.7.0 or greater
- Updated dependencies
  - @backstage/backend-plugin-api@0.8.0-next.2
  - @backstage/plugin-permission-common@0.8.1-next.1
  - @backstage/backend-common@0.23.4-next.2
  - @backstage/config-loader@1.9.0-next.2
  - @backstage/plugin-permission-node@0.8.1-next.2
  - @backstage/plugin-devtools-common@0.1.12-next.1
  - @backstage/cli-common@0.1.14
  - @backstage/config@1.2.0
  - @backstage/errors@1.2.4
  - @backstage/types@1.1.1

## 0.3.9-next.1

### Patch Changes

- Updated dependencies
  - @backstage/config-loader@1.9.0-next.1
  - @backstage/plugin-permission-common@0.8.1-next.0
  - @backstage/plugin-permission-node@0.8.1-next.1
  - @backstage/backend-plugin-api@0.7.1-next.1
  - @backstage/backend-common@0.23.4-next.1
  - @backstage/plugin-devtools-common@0.1.12-next.0
  - @backstage/cli-common@0.1.14
  - @backstage/config@1.2.0
  - @backstage/errors@1.2.4
  - @backstage/types@1.1.1

## 0.3.9-next.0

### Patch Changes

- 32a38e1: Removed unused code for lockfile analysis.
- Updated dependencies
  - @backstage/backend-common@0.23.4-next.0
  - @backstage/config-loader@1.8.2-next.0
  - @backstage/backend-plugin-api@0.7.1-next.0
  - @backstage/cli-common@0.1.14
  - @backstage/config@1.2.0
  - @backstage/errors@1.2.4
  - @backstage/types@1.1.1
  - @backstage/plugin-devtools-common@0.1.11
  - @backstage/plugin-permission-common@0.8.0
  - @backstage/plugin-permission-node@0.8.1-next.0

## 0.3.8

### Patch Changes

- Updated dependencies
  - @backstage/backend-plugin-api@0.7.0
  - @backstage/backend-common@0.23.3
  - @backstage/plugin-permission-common@0.8.0
  - @backstage/plugin-permission-node@0.8.0
  - @backstage/config-loader@1.8.1
  - @backstage/plugin-devtools-common@0.1.11
  - @backstage/cli-common@0.1.14
  - @backstage/config@1.2.0
  - @backstage/errors@1.2.4
  - @backstage/types@1.1.1

## 0.3.8-next.1

### Patch Changes

- Updated dependencies
  - @backstage/backend-common@0.23.3-next.1
  - @backstage/backend-plugin-api@0.6.22-next.1
  - @backstage/cli-common@0.1.14
  - @backstage/config@1.2.0
  - @backstage/config-loader@1.8.1
  - @backstage/errors@1.2.4
  - @backstage/types@1.1.1
  - @backstage/plugin-devtools-common@0.1.10
  - @backstage/plugin-permission-common@0.7.14
  - @backstage/plugin-permission-node@0.7.33-next.1

## 0.3.7-next.0

### Patch Changes

- Updated dependencies
  - @backstage/backend-plugin-api@0.6.21-next.0
  - @backstage/backend-common@0.23.2-next.0
  - @backstage/plugin-permission-node@0.7.32-next.0
  - @backstage/cli-common@0.1.14
  - @backstage/config@1.2.0
  - @backstage/config-loader@1.8.1
  - @backstage/errors@1.2.4
  - @backstage/types@1.1.1
  - @backstage/plugin-devtools-common@0.1.10
  - @backstage/plugin-permission-common@0.7.14

## 0.3.5

### Patch Changes

- 8869b8e: Updated local development setup.
- 78a0b08: Internal refactor to handle `BackendFeature` contract change.
- d44a20a: Added additional plugin metadata to `package.json`.
- Updated dependencies
  - @backstage/backend-common@0.23.0
  - @backstage/backend-plugin-api@0.6.19
  - @backstage/plugin-permission-node@0.7.30
  - @backstage/plugin-permission-common@0.7.14
  - @backstage/plugin-devtools-common@0.1.10
  - @backstage/cli-common@0.1.14
  - @backstage/config-loader@1.8.1
  - @backstage/config@1.2.0
  - @backstage/errors@1.2.4
  - @backstage/types@1.1.1

## 0.3.5-next.3

### Patch Changes

- d44a20a: Added additional plugin metadata to `package.json`.
- Updated dependencies
  - @backstage/backend-plugin-api@0.6.19-next.3
  - @backstage/plugin-permission-common@0.7.14-next.0
  - @backstage/plugin-devtools-common@0.1.10-next.0
  - @backstage/plugin-permission-node@0.7.30-next.3
  - @backstage/cli-common@0.1.14-next.0
  - @backstage/backend-common@0.23.0-next.3
  - @backstage/config-loader@1.8.1-next.0
  - @backstage/config@1.2.0
  - @backstage/errors@1.2.4
  - @backstage/types@1.1.1

## 0.3.5-next.2

### Patch Changes

- Updated dependencies
  - @backstage/backend-plugin-api@0.6.19-next.2
  - @backstage/backend-common@0.23.0-next.2
  - @backstage/plugin-permission-node@0.7.30-next.2
  - @backstage/config-loader@1.8.0
  - @backstage/cli-common@0.1.13
  - @backstage/config@1.2.0
  - @backstage/errors@1.2.4
  - @backstage/types@1.1.1
  - @backstage/plugin-devtools-common@0.1.9
  - @backstage/plugin-permission-common@0.7.13

## 0.3.5-next.1

### Patch Changes

- Updated dependencies
  - @backstage/backend-plugin-api@0.6.19-next.1
  - @backstage/plugin-permission-node@0.7.30-next.1
  - @backstage/backend-common@0.23.0-next.1
  - @backstage/config-loader@1.8.0

## 0.3.5-next.0

### Patch Changes

- 8869b8e: Updated local development setup.
- Updated dependencies
  - @backstage/backend-common@0.22.1-next.0
  - @backstage/backend-plugin-api@0.6.19-next.0
  - @backstage/plugin-permission-node@0.7.30-next.0
  - @backstage/config-loader@1.8.0
  - @backstage/cli-common@0.1.13
  - @backstage/config@1.2.0
  - @backstage/errors@1.2.4
  - @backstage/types@1.1.1
  - @backstage/plugin-devtools-common@0.1.9
  - @backstage/plugin-permission-common@0.7.13

## 0.3.4

### Patch Changes

- 036feca: Added discovery property to the readme documentation to ensure that it will build when setting it up as new to a Backstage instance
- Updated dependencies
  - @backstage/backend-common@0.22.0
  - @backstage/backend-plugin-api@0.6.18
  - @backstage/plugin-permission-node@0.7.29

## 0.3.4-next.2

### Patch Changes

- 036feca: Added discovery property to the readme documentation to ensure that it will build when setting it up as new to a Backstage instance
- Updated dependencies
  - @backstage/backend-common@0.22.0-next.2

## 0.3.4-next.1

### Patch Changes

- Updated dependencies
  - @backstage/backend-common@0.22.0-next.1
  - @backstage/plugin-permission-node@0.7.29-next.1
  - @backstage/config-loader@1.8.0
  - @backstage/backend-plugin-api@0.6.18-next.1

## 0.3.4-next.0

### Patch Changes

- Updated dependencies
  - @backstage/backend-common@0.21.8-next.0
  - @backstage/backend-plugin-api@0.6.18-next.0
  - @backstage/cli-common@0.1.13
  - @backstage/config@1.2.0
  - @backstage/config-loader@1.8.0
  - @backstage/errors@1.2.4
  - @backstage/types@1.1.1
  - @backstage/plugin-devtools-common@0.1.9
  - @backstage/plugin-permission-common@0.7.13
  - @backstage/plugin-permission-node@0.7.29-next.0

## 0.3.3

### Patch Changes

- d5a1fe1: Replaced winston logger with `LoggerService`
- Updated dependencies
  - @backstage/backend-common@0.21.7
  - @backstage/config-loader@1.8.0
  - @backstage/plugin-permission-node@0.7.28
  - @backstage/backend-plugin-api@0.6.17
  - @backstage/cli-common@0.1.13
  - @backstage/config@1.2.0
  - @backstage/errors@1.2.4
  - @backstage/types@1.1.1
  - @backstage/plugin-devtools-common@0.1.9
  - @backstage/plugin-permission-common@0.7.13

## 0.3.3-next.1

### Patch Changes

- Updated dependencies
  - @backstage/backend-common@0.21.7-next.1
  - @backstage/backend-plugin-api@0.6.17-next.1
  - @backstage/plugin-permission-node@0.7.28-next.1
  - @backstage/cli-common@0.1.13
  - @backstage/config@1.2.0
  - @backstage/config-loader@1.8.0-next.0
  - @backstage/errors@1.2.4
  - @backstage/types@1.1.1
  - @backstage/plugin-devtools-common@0.1.9
  - @backstage/plugin-permission-common@0.7.13

## 0.3.3-next.0

### Patch Changes

- Updated dependencies
  - @backstage/backend-common@0.21.7-next.0
  - @backstage/config-loader@1.8.0-next.0
  - @backstage/backend-plugin-api@0.6.17-next.0
  - @backstage/cli-common@0.1.13
  - @backstage/config@1.2.0
  - @backstage/errors@1.2.4
  - @backstage/types@1.1.1
  - @backstage/plugin-devtools-common@0.1.9
  - @backstage/plugin-permission-common@0.7.13
  - @backstage/plugin-permission-node@0.7.28-next.0

## 0.3.2

### Patch Changes

- Updated dependencies
  - @backstage/backend-common@0.21.6
  - @backstage/backend-plugin-api@0.6.16
  - @backstage/plugin-permission-node@0.7.27
  - @backstage/cli-common@0.1.13
  - @backstage/config@1.2.0
  - @backstage/config-loader@1.7.0
  - @backstage/errors@1.2.4
  - @backstage/types@1.1.1
  - @backstage/plugin-devtools-common@0.1.9
  - @backstage/plugin-permission-common@0.7.13

## 0.3.1

### Patch Changes

- Updated dependencies
  - @backstage/backend-common@0.21.5
  - @backstage/plugin-permission-node@0.7.26
  - @backstage/backend-plugin-api@0.6.15
  - @backstage/cli-common@0.1.13
  - @backstage/config@1.2.0
  - @backstage/config-loader@1.7.0
  - @backstage/errors@1.2.4
  - @backstage/types@1.1.1
  - @backstage/plugin-devtools-common@0.1.9
  - @backstage/plugin-permission-common@0.7.13

## 0.3.0

### Minor Changes

- 4dc5b48: **BREAKING**: The `createRouter` method now requires the `discovery` service to be forwarded from the plugin environment. This is part of the migration to support new auth services.

### Patch Changes

- 2bd1410: Removed unused dependencies
- 4467036: Allow unauthenticated access to health check endpoint.
- 8b0026d: Removed unused `devDependencies` identified in Knip Report
- Updated dependencies
  - @backstage/backend-common@0.21.4
  - @backstage/config@1.2.0
  - @backstage/errors@1.2.4
  - @backstage/backend-plugin-api@0.6.14
  - @backstage/config-loader@1.7.0
  - @backstage/plugin-permission-common@0.7.13
  - @backstage/plugin-permission-node@0.7.25
  - @backstage/cli-common@0.1.13
  - @backstage/types@1.1.1
  - @backstage/plugin-devtools-common@0.1.9

## 0.3.0-next.2

### Patch Changes

- 2bd1410: Removed unused dependencies
- 8b0026d: Removed unused `devDependencies` identified in Knip Report
- Updated dependencies
  - @backstage/backend-common@0.21.4-next.2
  - @backstage/backend-plugin-api@0.6.14-next.2
  - @backstage/cli-common@0.1.13
  - @backstage/config@1.2.0-next.1
  - @backstage/config-loader@1.7.0-next.1
  - @backstage/errors@1.2.4-next.0
  - @backstage/types@1.1.1
  - @backstage/plugin-devtools-common@0.1.9-next.1
  - @backstage/plugin-permission-common@0.7.13-next.1
  - @backstage/plugin-permission-node@0.7.25-next.2

## 0.3.0-next.1

### Patch Changes

- Updated dependencies
  - @backstage/config@1.2.0-next.1
  - @backstage/config-loader@1.7.0-next.1
  - @backstage/backend-common@0.21.4-next.1
  - @backstage/backend-plugin-api@0.6.14-next.1
  - @backstage/plugin-auth-node@0.4.9-next.1
  - @backstage/plugin-permission-common@0.7.13-next.1
  - @backstage/plugin-permission-node@0.7.25-next.1
  - @backstage/cli-common@0.1.13
  - @backstage/errors@1.2.4-next.0
  - @backstage/types@1.1.1
  - @backstage/plugin-devtools-common@0.1.9-next.1

## 0.3.0-next.0

### Minor Changes

- 4dc5b48: **BREAKING**: The `createRouter` method now requires the `discovery` service to be forwarded from the plugin environment. This is part of the migration to support new auth services.

### Patch Changes

- Updated dependencies
  - @backstage/backend-common@0.21.3-next.0
  - @backstage/plugin-auth-node@0.4.8-next.0
  - @backstage/errors@1.2.4-next.0
  - @backstage/backend-plugin-api@0.6.13-next.0
  - @backstage/plugin-permission-common@0.7.13-next.0
  - @backstage/plugin-permission-node@0.7.24-next.0
  - @backstage/config-loader@1.6.3-next.0
  - @backstage/config@1.1.2-next.0
  - @backstage/cli-common@0.1.13
  - @backstage/types@1.1.1
  - @backstage/plugin-devtools-common@0.1.9-next.0

## 0.2.7

### Patch Changes

- b64ce5a: Updated New Backend System instructions to use default import
- 9aac2b0: Use `--cwd` as the first `yarn` argument
- 6bb6f3e: Updated dependency `fs-extra` to `^11.2.0`.
  Updated dependency `@types/fs-extra` to `^11.0.0`.
- Updated dependencies
  - @backstage/backend-common@0.21.0
  - @backstage/plugin-auth-node@0.4.4
  - @backstage/backend-plugin-api@0.6.10
  - @backstage/config-loader@1.6.2
  - @backstage/plugin-permission-node@0.7.21
  - @backstage/cli-common@0.1.13
  - @backstage/config@1.1.1
  - @backstage/errors@1.2.3
  - @backstage/types@1.1.1
  - @backstage/plugin-devtools-common@0.1.8
  - @backstage/plugin-permission-common@0.7.12

## 0.2.7-next.3

### Patch Changes

- Updated dependencies
  - @backstage/backend-common@0.21.0-next.3
  - @backstage/config-loader@1.6.2-next.0
  - @backstage/plugin-auth-node@0.4.4-next.3
  - @backstage/plugin-permission-node@0.7.21-next.3
  - @backstage/backend-plugin-api@0.6.10-next.3
  - @backstage/cli-common@0.1.13
  - @backstage/config@1.1.1
  - @backstage/errors@1.2.3
  - @backstage/types@1.1.1
  - @backstage/plugin-devtools-common@0.1.8
  - @backstage/plugin-permission-common@0.7.12

## 0.2.7-next.2

### Patch Changes

- 9aac2b0: Use `--cwd` as the first `yarn` argument
- Updated dependencies
  - @backstage/backend-common@0.21.0-next.2
  - @backstage/backend-plugin-api@0.6.10-next.2
  - @backstage/plugin-auth-node@0.4.4-next.2
  - @backstage/plugin-permission-node@0.7.21-next.2
  - @backstage/config@1.1.1
  - @backstage/cli-common@0.1.13
  - @backstage/config-loader@1.6.1
  - @backstage/errors@1.2.3
  - @backstage/types@1.1.1
  - @backstage/plugin-devtools-common@0.1.8
  - @backstage/plugin-permission-common@0.7.12

## 0.2.7-next.1

### Patch Changes

- Updated dependencies
  - @backstage/backend-plugin-api@0.6.10-next.1
  - @backstage/backend-common@0.21.0-next.1
  - @backstage/cli-common@0.1.13
  - @backstage/config@1.1.1
  - @backstage/config-loader@1.6.1
  - @backstage/errors@1.2.3
  - @backstage/types@1.1.1
  - @backstage/plugin-auth-node@0.4.4-next.1
  - @backstage/plugin-devtools-common@0.1.8
  - @backstage/plugin-permission-common@0.7.12
  - @backstage/plugin-permission-node@0.7.21-next.1

## 0.2.7-next.0

### Patch Changes

- Updated dependencies
  - @backstage/backend-common@0.21.0-next.0
  - @backstage/config-loader@1.6.1
  - @backstage/plugin-auth-node@0.4.4-next.0
  - @backstage/plugin-permission-node@0.7.21-next.0
  - @backstage/backend-plugin-api@0.6.10-next.0
  - @backstage/cli-common@0.1.13
  - @backstage/config@1.1.1
  - @backstage/errors@1.2.3
  - @backstage/types@1.1.1
  - @backstage/plugin-devtools-common@0.1.8
  - @backstage/plugin-permission-common@0.7.12

## 0.2.6

### Patch Changes

- 4016f21: Remove some unused dependencies
- Updated dependencies
  - @backstage/backend-common@0.20.1
  - @backstage/config-loader@1.6.1
  - @backstage/backend-plugin-api@0.6.9
  - @backstage/plugin-permission-common@0.7.12
  - @backstage/plugin-permission-node@0.7.20
  - @backstage/plugin-auth-node@0.4.3
  - @backstage/cli-common@0.1.13
  - @backstage/config@1.1.1
  - @backstage/errors@1.2.3
  - @backstage/types@1.1.1
  - @backstage/plugin-devtools-common@0.1.8

## 0.2.6-next.2

### Patch Changes

- Updated dependencies
  - @backstage/backend-plugin-api@0.6.9-next.2
  - @backstage/backend-common@0.20.1-next.2
  - @backstage/plugin-auth-node@0.4.3-next.2
  - @backstage/plugin-permission-node@0.7.20-next.2
  - @backstage/config-loader@1.6.1-next.0

## 0.2.6-next.1

### Patch Changes

- Updated dependencies
  - @backstage/config-loader@1.6.1-next.0
  - @backstage/backend-common@0.20.1-next.1
  - @backstage/config@1.1.1
  - @backstage/plugin-auth-node@0.4.3-next.1
  - @backstage/plugin-permission-node@0.7.20-next.1
  - @backstage/backend-plugin-api@0.6.9-next.1
  - @backstage/cli-common@0.1.13
  - @backstage/errors@1.2.3
  - @backstage/types@1.1.1
  - @backstage/plugin-devtools-common@0.1.7
  - @backstage/plugin-permission-common@0.7.11

## 0.2.6-next.0

### Patch Changes

- 4016f21: Remove some unused dependencies
- Updated dependencies
  - @backstage/backend-common@0.20.1-next.0
  - @backstage/backend-plugin-api@0.6.9-next.0
  - @backstage/cli-common@0.1.13
  - @backstage/config@1.1.1
  - @backstage/config-loader@1.6.0
  - @backstage/errors@1.2.3
  - @backstage/types@1.1.1
  - @backstage/plugin-auth-node@0.4.3-next.0
  - @backstage/plugin-devtools-common@0.1.7
  - @backstage/plugin-permission-common@0.7.11
  - @backstage/plugin-permission-node@0.7.20-next.0

## 0.2.5

### Patch Changes

- Updated dependencies
  - @backstage/backend-common@0.20.0
  - @backstage/config-loader@1.6.0
  - @backstage/plugin-auth-node@0.4.2
  - @backstage/plugin-permission-common@0.7.11
  - @backstage/plugin-permission-node@0.7.19
  - @backstage/backend-plugin-api@0.6.8
  - @backstage/cli-common@0.1.13
  - @backstage/config@1.1.1
  - @backstage/errors@1.2.3
  - @backstage/types@1.1.1
  - @backstage/plugin-devtools-common@0.1.7

## 0.2.5-next.3

### Patch Changes

- Updated dependencies
  - @backstage/backend-common@0.20.0-next.3
  - @backstage/backend-plugin-api@0.6.8-next.3
  - @backstage/cli-common@0.1.13
  - @backstage/config@1.1.1
  - @backstage/config-loader@1.6.0-next.0
  - @backstage/errors@1.2.3
  - @backstage/types@1.1.1
  - @backstage/plugin-auth-node@0.4.2-next.3
  - @backstage/plugin-devtools-common@0.1.6
  - @backstage/plugin-permission-common@0.7.10
  - @backstage/plugin-permission-node@0.7.19-next.3

## 0.2.5-next.2

### Patch Changes

- Updated dependencies
  - @backstage/config-loader@1.6.0-next.0
  - @backstage/backend-common@0.20.0-next.2
  - @backstage/plugin-auth-node@0.4.2-next.2
  - @backstage/backend-plugin-api@0.6.8-next.2
  - @backstage/cli-common@0.1.13
  - @backstage/config@1.1.1
  - @backstage/errors@1.2.3
  - @backstage/types@1.1.1
  - @backstage/plugin-devtools-common@0.1.6
  - @backstage/plugin-permission-common@0.7.10
  - @backstage/plugin-permission-node@0.7.19-next.2

## 0.2.5-next.1

### Patch Changes

- Updated dependencies
  - @backstage/backend-common@0.20.0-next.1
  - @backstage/backend-plugin-api@0.6.8-next.1
  - @backstage/cli-common@0.1.13
  - @backstage/config@1.1.1
  - @backstage/config-loader@1.5.3
  - @backstage/errors@1.2.3
  - @backstage/types@1.1.1
  - @backstage/plugin-auth-node@0.4.2-next.1
  - @backstage/plugin-devtools-common@0.1.6
  - @backstage/plugin-permission-common@0.7.10
  - @backstage/plugin-permission-node@0.7.19-next.1

## 0.2.5-next.0

### Patch Changes

- Updated dependencies
  - @backstage/backend-common@0.20.0-next.0
  - @backstage/plugin-auth-node@0.4.2-next.0
  - @backstage/plugin-permission-node@0.7.19-next.0
  - @backstage/backend-plugin-api@0.6.8-next.0
  - @backstage/cli-common@0.1.13
  - @backstage/config@1.1.1
  - @backstage/config-loader@1.5.3
  - @backstage/errors@1.2.3
  - @backstage/types@1.1.1
  - @backstage/plugin-devtools-common@0.1.6
  - @backstage/plugin-permission-common@0.7.10

## 0.2.4

### Patch Changes

- Updated dependencies
  - @backstage/config-loader@1.5.3
  - @backstage/backend-common@0.19.9
  - @backstage/backend-plugin-api@0.6.7
  - @backstage/plugin-permission-common@0.7.10
  - @backstage/cli-common@0.1.13
  - @backstage/config@1.1.1
  - @backstage/errors@1.2.3
  - @backstage/types@1.1.1
  - @backstage/plugin-auth-node@0.4.1
  - @backstage/plugin-devtools-common@0.1.6
  - @backstage/plugin-permission-node@0.7.18

## 0.2.4-next.2

### Patch Changes

- Updated dependencies
  - @backstage/backend-plugin-api@0.6.7-next.2
  - @backstage/backend-common@0.19.9-next.2
  - @backstage/plugin-auth-node@0.4.1-next.2
  - @backstage/plugin-permission-node@0.7.18-next.2
  - @backstage/config-loader@1.5.3-next.0

## 0.2.4-next.1

### Patch Changes

- Updated dependencies
  - @backstage/backend-common@0.19.9-next.1
  - @backstage/config-loader@1.5.3-next.0
  - @backstage/plugin-auth-node@0.4.1-next.1
  - @backstage/plugin-permission-node@0.7.18-next.1
  - @backstage/backend-plugin-api@0.6.7-next.1
  - @backstage/cli-common@0.1.13
  - @backstage/config@1.1.1
  - @backstage/errors@1.2.3
  - @backstage/types@1.1.1
  - @backstage/plugin-devtools-common@0.1.5
  - @backstage/plugin-permission-common@0.7.9

## 0.2.4-next.0

### Patch Changes

- Updated dependencies
  - @backstage/config-loader@1.5.2-next.0
  - @backstage/backend-common@0.19.9-next.0
  - @backstage/backend-plugin-api@0.6.7-next.0
  - @backstage/cli-common@0.1.13
  - @backstage/config@1.1.1
  - @backstage/errors@1.2.3
  - @backstage/types@1.1.1
  - @backstage/plugin-auth-node@0.4.1-next.0
  - @backstage/plugin-devtools-common@0.1.5
  - @backstage/plugin-permission-common@0.7.9
  - @backstage/plugin-permission-node@0.7.18-next.0

## 0.2.3

### Patch Changes

- Updated dependencies
  - @backstage/backend-common@0.19.8
  - @backstage/plugin-auth-node@0.4.0
  - @backstage/config-loader@1.5.1
  - @backstage/errors@1.2.3
  - @backstage/cli-common@0.1.13
  - @backstage/backend-plugin-api@0.6.6
  - @backstage/plugin-permission-node@0.7.17
  - @backstage/config@1.1.1
  - @backstage/types@1.1.1
  - @backstage/plugin-devtools-common@0.1.5
  - @backstage/plugin-permission-common@0.7.9

## 0.2.3-next.2

### Patch Changes

- Updated dependencies
  - @backstage/backend-common@0.19.8-next.2
  - @backstage/plugin-auth-node@0.4.0-next.2
  - @backstage/config-loader@1.5.1-next.1
  - @backstage/errors@1.2.3-next.0
  - @backstage/plugin-permission-node@0.7.17-next.2
  - @backstage/backend-plugin-api@0.6.6-next.2
  - @backstage/cli-common@0.1.13-next.0
  - @backstage/config@1.1.1-next.0
  - @backstage/types@1.1.1
  - @backstage/plugin-devtools-common@0.1.5-next.0
  - @backstage/plugin-permission-common@0.7.9-next.0

## 0.2.2-next.1

### Patch Changes

- Updated dependencies
  - @backstage/backend-common@0.19.7-next.1
  - @backstage/backend-plugin-api@0.6.5-next.1
  - @backstage/plugin-auth-node@0.3.2-next.1
  - @backstage/plugin-permission-node@0.7.16-next.1
  - @backstage/config@1.1.0
  - @backstage/cli-common@0.1.13-next.0
  - @backstage/config-loader@1.5.1-next.0
  - @backstage/errors@1.2.2
  - @backstage/types@1.1.1
  - @backstage/plugin-devtools-common@0.1.4
  - @backstage/plugin-permission-common@0.7.8

## 0.2.2-next.0

### Patch Changes

- Updated dependencies
  - @backstage/plugin-auth-node@0.3.2-next.0
  - @backstage/config-loader@1.5.1-next.0
  - @backstage/cli-common@0.1.13-next.0
  - @backstage/backend-common@0.19.7-next.0
  - @backstage/config@1.1.0
  - @backstage/backend-plugin-api@0.6.5-next.0
  - @backstage/errors@1.2.2
  - @backstage/types@1.1.1
  - @backstage/plugin-devtools-common@0.1.4
  - @backstage/plugin-permission-common@0.7.8
  - @backstage/plugin-permission-node@0.7.16-next.0

## 0.2.0

### Minor Changes

- 71114ac50e02: **BREAKING**: The export for the new backend system has been moved to be the `default` export.

  For example, if you are currently importing the plugin using the following pattern:

  ```ts
  import { examplePlugin } from '@backstage/plugin-example-backend';

  backend.add(examplePlugin);
  ```

  It should be migrated to this:

  ```ts
  backend.add(import('@backstage/plugin-example-backend'));
  ```

### Patch Changes

- 12e644aa4eef: Show resource utilization in `DevTools` plugin
- Updated dependencies
  - @backstage/backend-common@0.19.5
  - @backstage/plugin-auth-node@0.3.0
  - @backstage/config@1.1.0
  - @backstage/errors@1.2.2
  - @backstage/plugin-devtools-common@0.1.4
  - @backstage/plugin-permission-common@0.7.8
  - @backstage/types@1.1.1
  - @backstage/plugin-permission-node@0.7.14
  - @backstage/backend-plugin-api@0.6.3
  - @backstage/config-loader@1.5.0
  - @backstage/cli-common@0.1.12

## 0.2.0-next.3

### Minor Changes

- 71114ac50e02: **BREAKING**: The export for the new backend system has been moved to be the `default` export.

  For example, if you are currently importing the plugin using the following pattern:

  ```ts
  import { examplePlugin } from '@backstage/plugin-example-backend';

  backend.add(examplePlugin);
  ```

  It should be migrated to this:

  ```ts
  backend.add(import('@backstage/plugin-example-backend'));
  ```

### Patch Changes

- Updated dependencies
  - @backstage/config@1.1.0-next.2
  - @backstage/errors@1.2.2-next.0
  - @backstage/plugin-devtools-common@0.1.4-next.2
  - @backstage/plugin-permission-common@0.7.8-next.2
  - @backstage/types@1.1.1-next.0
  - @backstage/plugin-permission-node@0.7.14-next.3
  - @backstage/backend-plugin-api@0.6.3-next.3
  - @backstage/backend-common@0.19.5-next.3
  - @backstage/cli-common@0.1.12
  - @backstage/config-loader@1.5.0-next.3
  - @backstage/plugin-auth-node@0.3.0-next.3

## 0.1.6-next.2

### Patch Changes

- Updated dependencies
  - @backstage/config-loader@1.5.0-next.2
  - @backstage/config@1.1.0-next.1
  - @backstage/backend-common@0.19.5-next.2
  - @backstage/plugin-auth-node@0.3.0-next.2
  - @backstage/plugin-permission-node@0.7.14-next.2
  - @backstage/backend-plugin-api@0.6.3-next.2
  - @backstage/plugin-permission-common@0.7.8-next.1
  - @backstage/cli-common@0.1.12
  - @backstage/errors@1.2.1
  - @backstage/types@1.1.0
  - @backstage/plugin-devtools-common@0.1.4-next.1

## 0.1.6-next.1

### Patch Changes

- 12e644aa4eef: Show resource utilization in `DevTools` plugin
- Updated dependencies
  - @backstage/config@1.1.0-next.0
  - @backstage/plugin-devtools-common@0.1.4-next.0
  - @backstage/backend-common@0.19.5-next.1
  - @backstage/backend-plugin-api@0.6.3-next.1
  - @backstage/config-loader@1.5.0-next.1
  - @backstage/plugin-auth-node@0.3.0-next.1
  - @backstage/plugin-permission-common@0.7.8-next.0
  - @backstage/plugin-permission-node@0.7.14-next.1
  - @backstage/cli-common@0.1.12
  - @backstage/errors@1.2.1
  - @backstage/types@1.1.0

## 0.1.5-next.0

### Patch Changes

- Updated dependencies
  - @backstage/plugin-auth-node@0.3.0-next.0
  - @backstage/backend-common@0.19.4-next.0
  - @backstage/config-loader@1.5.0-next.0
  - @backstage/backend-plugin-api@0.6.2-next.0
  - @backstage/cli-common@0.1.12
  - @backstage/config@1.0.8
  - @backstage/errors@1.2.1
  - @backstage/types@1.1.0
  - @backstage/plugin-devtools-common@0.1.3
  - @backstage/plugin-permission-common@0.7.7
  - @backstage/plugin-permission-node@0.7.13-next.0

## 0.1.3

### Patch Changes

- 629cbd194a87: Use `coreServices.rootConfig` instead of `coreService.config`
- 12a8c94eda8d: Add package repository and homepage metadata
- 2b4f77a4e900: Add DevTools configuration to enable dependency listing to be filtered with custom prefixes. For instance, in your `app-config.yaml`:

  ```yaml
  devTools:
    info:
      packagePrefixes:
        - @backstage/
        - @roadiehq/backstage-
        - @spotify/backstage-
  ```

- Updated dependencies
  - @backstage/backend-common@0.19.2
  - @backstage/config-loader@1.4.0
  - @backstage/backend-plugin-api@0.6.0
  - @backstage/plugin-devtools-common@0.1.3
  - @backstage/plugin-auth-node@0.2.17
  - @backstage/plugin-permission-node@0.7.11
  - @backstage/cli-common@0.1.12
  - @backstage/config@1.0.8
  - @backstage/errors@1.2.1
  - @backstage/types@1.1.0
  - @backstage/plugin-permission-common@0.7.7

## 0.1.3-next.2

### Patch Changes

- Updated dependencies
  - @backstage/backend-plugin-api@0.6.0-next.2
  - @backstage/backend-common@0.19.2-next.2
  - @backstage/plugin-permission-node@0.7.11-next.2
  - @backstage/plugin-auth-node@0.2.17-next.2
  - @backstage/config-loader@1.4.0-next.1

## 0.1.3-next.1

### Patch Changes

- 629cbd194a87: Use `coreServices.rootConfig` instead of `coreService.config`
- 12a8c94eda8d: Add package repository and homepage metadata
- 2b4f77a4e900: Add DevTools configuration to enable dependency listing to be filtered with custom prefixes. For instance, in your `app-config.yaml`:

  ```yaml
  devTools:
    info:
      packagePrefixes:
        - @backstage/
        - @roadiehq/backstage-
        - @spotify/backstage-
  ```

- Updated dependencies
  - @backstage/backend-common@0.19.2-next.1
  - @backstage/config-loader@1.4.0-next.1
  - @backstage/plugin-devtools-common@0.1.3-next.0
  - @backstage/plugin-auth-node@0.2.17-next.1
  - @backstage/backend-plugin-api@0.6.0-next.1
  - @backstage/plugin-permission-node@0.7.11-next.1
  - @backstage/cli-common@0.1.12
  - @backstage/config@1.0.8
  - @backstage/errors@1.2.1
  - @backstage/types@1.1.0
  - @backstage/plugin-permission-common@0.7.7

## 0.1.3-next.0

### Patch Changes

- Updated dependencies
  - @backstage/config-loader@1.4.0-next.0
  - @backstage/backend-common@0.19.2-next.0
  - @backstage/backend-plugin-api@0.5.5-next.0
  - @backstage/cli-common@0.1.12
  - @backstage/config@1.0.8
  - @backstage/errors@1.2.1
  - @backstage/types@1.1.0
  - @backstage/plugin-auth-node@0.2.17-next.0
  - @backstage/plugin-devtools-common@0.1.2
  - @backstage/plugin-permission-common@0.7.7
  - @backstage/plugin-permission-node@0.7.11-next.0

## 0.1.2

### Patch Changes

- 4edd1ef71453: semver upgrade to 7.5.3
- ae261e79d256: Added alpha support for the [new backend system](https://backstage.io/docs/backend-system/)
- Updated dependencies
  - @backstage/errors@1.2.1
  - @backstage/backend-common@0.19.1
  - @backstage/backend-plugin-api@0.5.4
  - @backstage/cli-common@0.1.12
  - @backstage/config@1.0.8
  - @backstage/config-loader@1.3.2
  - @backstage/types@1.1.0
  - @backstage/plugin-auth-node@0.2.16
  - @backstage/plugin-devtools-common@0.1.2
  - @backstage/plugin-permission-common@0.7.7
  - @backstage/plugin-permission-node@0.7.10

## 0.1.2-next.2

### Patch Changes

- 4edd1ef71453: semver upgrade to 7.5.3
- Updated dependencies
  - @backstage/backend-common@0.19.1-next.0
  - @backstage/backend-plugin-api@0.5.4-next.0
  - @backstage/cli-common@0.1.12
  - @backstage/config@1.0.8
  - @backstage/config-loader@1.3.2-next.0
  - @backstage/errors@1.2.1-next.0
  - @backstage/types@1.1.0
  - @backstage/plugin-auth-node@0.2.16-next.0
  - @backstage/plugin-devtools-common@0.1.2-next.0
  - @backstage/plugin-permission-common@0.7.7-next.0
  - @backstage/plugin-permission-node@0.7.10-next.0

## 0.1.2-next.1

### Patch Changes

- ae261e79d256: Added alpha support for the [new backend system](https://backstage.io/docs/backend-system/)
- Updated dependencies
  - @backstage/config@1.0.8

## 0.1.2-next.0

### Patch Changes

- Updated dependencies
  - @backstage/errors@1.2.1-next.0
  - @backstage/backend-common@0.19.1-next.0
  - @backstage/cli-common@0.1.12
  - @backstage/config@1.0.8
  - @backstage/config-loader@1.3.2-next.0
  - @backstage/types@1.1.0
  - @backstage/plugin-auth-node@0.2.16-next.0
  - @backstage/plugin-devtools-common@0.1.2-next.0
  - @backstage/plugin-permission-common@0.7.7-next.0
  - @backstage/plugin-permission-node@0.7.10-next.0

## 0.1.1

### Patch Changes

- c312192e61dd: Expose permissions through the metadata endpoint.
- 3d11596a72b5: Update plugin installation docs to be more consistent across documentations
- Updated dependencies
  - @backstage/backend-common@0.19.0
  - @backstage/types@1.1.0
  - @backstage/config-loader@1.3.1
  - @backstage/errors@1.2.0
  - @backstage/plugin-devtools-common@0.1.1
  - @backstage/plugin-auth-node@0.2.15
  - @backstage/plugin-permission-node@0.7.9
  - @backstage/cli-common@0.1.12
  - @backstage/config@1.0.8
  - @backstage/plugin-permission-common@0.7.6

## 0.1.1-next.2

### Patch Changes

- Updated dependencies
  - @backstage/backend-common@0.19.0-next.2
  - @backstage/cli-common@0.1.12
  - @backstage/config@1.0.7
  - @backstage/config-loader@1.3.1-next.1
  - @backstage/errors@1.2.0-next.0
  - @backstage/types@1.0.2
  - @backstage/plugin-auth-node@0.2.15-next.2
  - @backstage/plugin-devtools-common@0.1.1-next.0
  - @backstage/plugin-permission-common@0.7.6-next.0
  - @backstage/plugin-permission-node@0.7.9-next.2

## 0.1.1-next.1

### Patch Changes

- c312192e61dd: Expose permissions through the metadata endpoint.
- Updated dependencies
  - @backstage/backend-common@0.19.0-next.1
  - @backstage/errors@1.2.0-next.0
  - @backstage/plugin-devtools-common@0.1.1-next.0
  - @backstage/plugin-auth-node@0.2.15-next.1
  - @backstage/plugin-permission-node@0.7.9-next.1
  - @backstage/config-loader@1.3.1-next.1
  - @backstage/plugin-permission-common@0.7.6-next.0
  - @backstage/cli-common@0.1.12
  - @backstage/config@1.0.7
  - @backstage/types@1.0.2

## 0.1.1-next.0

### Patch Changes

- 3d11596a72b5: Update plugin installation docs to be more consistent across documentations
- Updated dependencies
  - @backstage/config-loader@1.3.1-next.0
  - @backstage/backend-common@0.18.6-next.0
  - @backstage/config@1.0.7
  - @backstage/cli-common@0.1.12
  - @backstage/errors@1.1.5
  - @backstage/types@1.0.2
  - @backstage/plugin-auth-node@0.2.15-next.0
  - @backstage/plugin-devtools-common@0.1.0
  - @backstage/plugin-permission-common@0.7.5
  - @backstage/plugin-permission-node@0.7.9-next.0

## 0.1.0

### Minor Changes

- 347aeca204c: Introduced the DevTools plugin, checkout the plugin's [`README.md`](https://github.com/backstage/backstage/tree/master/plugins/devtools) for more details!

### Patch Changes

- Updated dependencies
  - @backstage/plugin-devtools-common@0.1.0
  - @backstage/backend-common@0.18.5
  - @backstage/config-loader@1.3.0
  - @backstage/plugin-permission-node@0.7.8
  - @backstage/plugin-auth-node@0.2.14
  - @backstage/cli-common@0.1.12
  - @backstage/config@1.0.7
  - @backstage/errors@1.1.5
  - @backstage/types@1.0.2
  - @backstage/plugin-permission-common@0.7.5

## 0.1.0-next.0

### Minor Changes

- 347aeca204c: Introduced the DevTools plugin, checkout the plugin's [`README.md`](https://github.com/backstage/backstage/tree/master/plugins/devtools) for more details!

### Patch Changes

- Updated dependencies
  - @backstage/plugin-devtools-common@0.1.0-next.0
  - @backstage/config@1.0.7<|MERGE_RESOLUTION|>--- conflicted
+++ resolved
@@ -1,7 +1,5 @@
 # @backstage/plugin-devtools-backend
 
-<<<<<<< HEAD
-=======
 ## 0.5.4-next.0
 
 ### Patch Changes
@@ -18,7 +16,6 @@
   - @backstage/plugin-devtools-common@0.1.15
   - @backstage/plugin-permission-common@0.8.4
 
->>>>>>> 66ce8958
 ## 0.5.3
 
 ### Patch Changes
