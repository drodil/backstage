--- conflicted
+++ resolved
@@ -1,10 +1,6 @@
 {
   "name": "@backstage/plugin-auth-backend",
-<<<<<<< HEAD
-  "version": "0.24.4",
-=======
   "version": "0.24.5-next.0",
->>>>>>> 66ce8958
   "description": "A Backstage backend plugin that handles authentication",
   "backstage": {
     "role": "backend-plugin",
