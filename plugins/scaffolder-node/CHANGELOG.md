# @backstage/plugin-scaffolder-node

<<<<<<< HEAD
=======
## 0.8.1-next.0

### Patch Changes

- 497d47a: Document the internal built-in filters, and ensure that the types are validated when using `createTemplateFilter` and `createTemplateGlobalFunction` from the `zod` schema.
- Updated dependencies
  - @backstage/backend-plugin-api@1.2.1
  - @backstage/catalog-model@1.7.3
  - @backstage/errors@1.2.7
  - @backstage/integration@1.16.2
  - @backstage/types@1.2.1
  - @backstage/plugin-scaffolder-common@1.5.10

>>>>>>> 66ce8958
## 0.8.0

### Minor Changes

- 1a58846: **DEPRECATION**: We've deprecated the old way of defining actions using `createTemplateAction` with raw `JSONSchema` and type parameters, as well as using `zod` through an import. You can now use the new format to define `createTemplateActions` with `zod` provided by the framework. This change also removes support for `logStream` in the `context` as well as moving the `logger` to an instance of `LoggerService`.

  Before:

  ```ts
  createTemplateAction<{ repoUrl: string }, { test: string }>({
    id: 'test',
    schema: {
      input: {
        type: 'object',
        required: ['repoUrl'],
        properties: {
          repoUrl: { type: 'string' },
        },
      },
      output: {
        type: 'object',
        required: ['test'],
        properties: {
          test: { type: 'string' },
        },
      },
    },
    handler: async ctx => {
      ctx.logStream.write('blob');
    },
  });

  // or

  createTemplateAction({
    id: 'test',
    schema: {
      input: z.object({
        repoUrl: z.string(),
      }),
      output: z.object({
        test: z.string(),
      }),
    },
    handler: async ctx => {
      ctx.logStream.write('something');
    },
  });
  ```

  After:

  ```ts
  createTemplateAction({
    id: 'test',
    schema: {
      input: {
        repoUrl: d => d.string(),
      },
      output: {
        test: d => d.string(),
      },
    },
    handler: async ctx => {
      // you can just use ctx.logger.log('...'), or if you really need a log stream you can do this:
      const logStream = new PassThrough();
      logStream.on('data', chunk => {
        ctx.logger.info(chunk.toString());
      });
    },
  });
  ```

### Patch Changes

- 09cf038: Got rid of most `@backstage/backend-common` usages
- 4f8b5b6: Allow signing git commits using configured private PGP key in scaffolder
- Updated dependencies
  - @backstage/integration@1.16.2
  - @backstage/plugin-scaffolder-common@1.5.10
  - @backstage/backend-plugin-api@1.2.1
  - @backstage/catalog-model@1.7.3
  - @backstage/errors@1.2.7
  - @backstage/types@1.2.1

## 0.8.0-next.2

### Minor Changes

- 1a58846: **DEPRECATION**: We've deprecated the old way of defining actions using `createTemplateAction` with raw `JSONSchema` and type parameters, as well as using `zod` through an import. You can now use the new format to define `createTemplateActions` with `zod` provided by the framework. This change also removes support for `logStream` in the `context` as well as moving the `logger` to an instance of `LoggerService`.

  Before:

  ```ts
  createTemplateAction<{ repoUrl: string }, { test: string }>({
    id: 'test',
    schema: {
      input: {
        type: 'object',
        required: ['repoUrl'],
        properties: {
          repoUrl: { type: 'string' },
        },
      },
      output: {
        type: 'object',
        required: ['test'],
        properties: {
          test: { type: 'string' },
        },
      },
    },
    handler: async ctx => {
      ctx.logStream.write('blob');
    },
  });

  // or

  createTemplateAction({
    id: 'test',
    schema: {
      input: z.object({
        repoUrl: z.string(),
      }),
      output: z.object({
        test: z.string(),
      }),
    },
    handler: async ctx => {
      ctx.logStream.write('something');
    },
  });
  ```

  After:

  ```ts
  createTemplateAction({
    id: 'test',
    schema: {
      input: {
        repoUrl: d => d.string(),
      },
      output: {
        test: d => d.string(),
      },
    },
    handler: async ctx => {
      // you can just use ctx.logger.log('...'), or if you really need a log stream you can do this:
      const logStream = new PassThrough();
      logStream.on('data', chunk => {
        ctx.logger.info(chunk.toString());
      });
    },
  });
  ```

### Patch Changes

- 4f8b5b6: Allow signing git commits using configured private PGP key in scaffolder
- Updated dependencies
  - @backstage/integration@1.16.2-next.0
  - @backstage/backend-plugin-api@1.2.1-next.1
  - @backstage/catalog-model@1.7.3
  - @backstage/errors@1.2.7
  - @backstage/types@1.2.1
  - @backstage/plugin-scaffolder-common@1.5.10-next.0

## 0.7.1-next.1

### Patch Changes

- 09cf038: Got rid of most `@backstage/backend-common` usages
- Updated dependencies
  - @backstage/plugin-scaffolder-common@1.5.10-next.0
  - @backstage/backend-plugin-api@1.2.1-next.1
  - @backstage/catalog-model@1.7.3
  - @backstage/errors@1.2.7
  - @backstage/integration@1.16.1
  - @backstage/types@1.2.1

## 0.7.1-next.0

### Patch Changes

- Updated dependencies
  - @backstage/backend-plugin-api@1.2.1-next.0

## 0.7.0

### Minor Changes

- dc8dd4b: Added new `createTemplateFilter`, `createTemplateGlobalFunction`, `createTemplateGlobalValue` for template extensions.
- a4aa244: This change introduces an optional `taskId` property to `TaskContext`.

### Patch Changes

- Updated dependencies
  - @backstage/backend-plugin-api@1.2.0
  - @backstage/catalog-model@1.7.3
  - @backstage/errors@1.2.7
  - @backstage/integration@1.16.1
  - @backstage/types@1.2.1
  - @backstage/plugin-scaffolder-common@1.5.9

## 0.7.0-next.2

### Minor Changes

- dc8dd4b: Added new `createTemplateFilter`, `createTemplateGlobalFunction`, `createTemplateGlobalValue` for template extensions.

### Patch Changes

- Updated dependencies
  - @backstage/backend-plugin-api@1.2.0-next.2
  - @backstage/catalog-model@1.7.3
  - @backstage/errors@1.2.7
  - @backstage/integration@1.16.1
  - @backstage/types@1.2.1
  - @backstage/plugin-scaffolder-common@1.5.9

## 0.7.0-next.1

### Patch Changes

- Updated dependencies
  - @backstage/backend-plugin-api@1.2.0-next.1
  - @backstage/catalog-model@1.7.3
  - @backstage/errors@1.2.7
  - @backstage/integration@1.16.1
  - @backstage/types@1.2.1
  - @backstage/plugin-scaffolder-common@1.5.9

## 0.7.0-next.0

### Minor Changes

- a4aa244: This change introduces an optional `taskId` property to `TaskContext`.

### Patch Changes

- Updated dependencies
  - @backstage/backend-plugin-api@1.2.0-next.0
  - @backstage/catalog-model@1.7.3
  - @backstage/errors@1.2.7
  - @backstage/integration@1.16.1
  - @backstage/types@1.2.1
  - @backstage/plugin-scaffolder-common@1.5.9

## 0.6.3

### Patch Changes

- 5d9e5c8: Added the ability to use `${{ context.task.id }}` in nunjucks templating, as well as `ctx.task.id` in actions to get the current task ID.
- 7dd0013: Deprecate the `logStream` option in `executeShellCommand`, replacing it with a logger instance.
- Updated dependencies
  - @backstage/types@1.2.1
  - @backstage/integration@1.16.1
  - @backstage/backend-plugin-api@1.1.1
  - @backstage/catalog-model@1.7.3
  - @backstage/errors@1.2.7
  - @backstage/plugin-scaffolder-common@1.5.9

## 0.6.3-next.1

### Patch Changes

- Updated dependencies
  - @backstage/types@1.2.1-next.0
  - @backstage/backend-plugin-api@1.1.1-next.1
  - @backstage/catalog-model@1.7.3-next.0
  - @backstage/errors@1.2.7-next.0
  - @backstage/plugin-scaffolder-common@1.5.9-next.0
  - @backstage/integration@1.16.1-next.0

## 0.6.3-next.0

### Patch Changes

- 5d9e5c8: Added the ability to use `${{ context.task.id }}` in nunjucks templating, as well as `ctx.task.id` in actions to get the current task ID.
- 7dd0013: Deprecate the `logStream` option in `executeShellCommand`, replacing it with a logger instance.
- Updated dependencies
  - @backstage/backend-plugin-api@1.1.1-next.0
  - @backstage/catalog-model@1.7.2
  - @backstage/errors@1.2.6
  - @backstage/integration@1.16.0
  - @backstage/types@1.2.0
  - @backstage/plugin-scaffolder-common@1.5.8

## 0.6.2

### Patch Changes

- c4ffd13: Added the autocomplete feature to GitlabRepoUrlPicker
- 1a23421: Make sure that isomorphic git push commands are not proxied.
- Updated dependencies
  - @backstage/integration@1.16.0
  - @backstage/plugin-scaffolder-common@1.5.8
  - @backstage/backend-plugin-api@1.1.0
  - @backstage/errors@1.2.6
  - @backstage/catalog-model@1.7.2
  - @backstage/types@1.2.0

## 0.6.2-next.2

### Patch Changes

- Updated dependencies
  - @backstage/backend-plugin-api@1.1.0-next.2
  - @backstage/errors@1.2.6-next.0
  - @backstage/catalog-model@1.7.2-next.0
  - @backstage/integration@1.16.0-next.1
  - @backstage/types@1.2.0
  - @backstage/plugin-scaffolder-common@1.5.8-next.1

## 0.6.2-next.1

### Patch Changes

- 1a23421: Make sure that isomorphic git push commands are not proxied.
- Updated dependencies
  - @backstage/backend-plugin-api@1.1.0-next.1
  - @backstage/catalog-model@1.7.1
  - @backstage/errors@1.2.5
  - @backstage/integration@1.16.0-next.0
  - @backstage/types@1.2.0
  - @backstage/plugin-scaffolder-common@1.5.8-next.0

## 0.6.1-next.0

### Patch Changes

- c4ffd13: Added the autocomplete feature to GitlabRepoUrlPicker
- Updated dependencies
  - @backstage/integration@1.16.0-next.0
  - @backstage/plugin-scaffolder-common@1.5.8-next.0
  - @backstage/backend-plugin-api@1.0.3-next.0
  - @backstage/catalog-model@1.7.1
  - @backstage/errors@1.2.5
  - @backstage/types@1.2.0

## 0.6.0

### Minor Changes

- e61d5ef: BREAKING EXPERIMENTAL: The `checkpoint` method now takes an object instead of previous arguments.

  ```ts
  await ctx.checkpoint({ key: 'repo.create', fn: () => ockokit.repo.create({...})})
  ```

  You can also now return `void` from the checkpoint if the method returns `void` inside the `checkpoint` handler.

### Patch Changes

- Updated dependencies
  - @backstage/types@1.2.0
  - @backstage/plugin-scaffolder-common@1.5.7
  - @backstage/backend-plugin-api@1.0.2
  - @backstage/catalog-model@1.7.1
  - @backstage/errors@1.2.5
  - @backstage/integration@1.15.2

## 0.5.1-next.3

### Patch Changes

- Updated dependencies
  - @backstage/plugin-scaffolder-common@1.5.7-next.0
  - @backstage/backend-plugin-api@1.0.2-next.2
  - @backstage/catalog-model@1.7.0
  - @backstage/errors@1.2.4
  - @backstage/integration@1.15.1
  - @backstage/types@1.1.1

## 0.5.1-next.2

### Patch Changes

- Updated dependencies
  - @backstage/backend-plugin-api@1.0.2-next.2
  - @backstage/catalog-model@1.7.0
  - @backstage/errors@1.2.4
  - @backstage/integration@1.15.1
  - @backstage/types@1.1.1
  - @backstage/plugin-scaffolder-common@1.5.6

## 0.5.1-next.1

### Patch Changes

- Updated dependencies
  - @backstage/backend-plugin-api@1.0.2-next.1
  - @backstage/catalog-model@1.7.0
  - @backstage/errors@1.2.4
  - @backstage/integration@1.15.1
  - @backstage/types@1.1.1
  - @backstage/plugin-scaffolder-common@1.5.6

## 0.5.1-next.0

### Patch Changes

- Updated dependencies
  - @backstage/backend-plugin-api@1.0.2-next.0
  - @backstage/catalog-model@1.7.0
  - @backstage/errors@1.2.4
  - @backstage/integration@1.15.1
  - @backstage/types@1.1.1
  - @backstage/plugin-scaffolder-common@1.5.6

## 0.5.0

### Minor Changes

- 3ec4e6d: Added pagination support for listing of tasks and the ability to filter on several users and task statuses.

### Patch Changes

- 094eaa3: Remove references to in-repo backend-common
- 11e0752: Make it possible to manually retry the scaffolder template from the step it failed
- d7a736c: Use `branch` function instead of `checkout` function when creating branch
- Updated dependencies
  - @backstage/integration@1.15.1
  - @backstage/backend-plugin-api@1.0.1
  - @backstage/catalog-model@1.7.0
  - @backstage/errors@1.2.4
  - @backstage/types@1.1.1
  - @backstage/plugin-scaffolder-common@1.5.6

## 0.5.0-next.2

### Patch Changes

- d7a736c: Use `branch` function instead of `checkout` function when creating branch
- Updated dependencies
  - @backstage/integration@1.15.1-next.1
  - @backstage/backend-plugin-api@1.0.1-next.1
  - @backstage/catalog-model@1.7.0
  - @backstage/errors@1.2.4
  - @backstage/types@1.1.1
  - @backstage/plugin-scaffolder-common@1.5.6

## 0.5.0-next.1

### Patch Changes

- Updated dependencies
  - @backstage/integration@1.15.1-next.0
  - @backstage/backend-plugin-api@1.0.1-next.0
  - @backstage/catalog-model@1.7.0
  - @backstage/errors@1.2.4
  - @backstage/types@1.1.1
  - @backstage/plugin-scaffolder-common@1.5.6

## 0.5.0-next.0

### Minor Changes

- 3ec4e6d: Added pagination support for listing of tasks and the ability to filter on several users and task statuses.

### Patch Changes

- 094eaa3: Remove references to in-repo backend-common
- 11e0752: Make it possible to manually retry the scaffolder template from the step it failed
- Updated dependencies
  - @backstage/backend-plugin-api@1.0.1-next.0
  - @backstage/catalog-model@1.7.0
  - @backstage/errors@1.2.4
  - @backstage/integration@1.15.0
  - @backstage/types@1.1.1
  - @backstage/plugin-scaffolder-common@1.5.6

## 0.4.11

### Patch Changes

- Updated dependencies
  - @backstage/backend-common@0.25.0
  - @backstage/backend-plugin-api@1.0.0
  - @backstage/catalog-model@1.7.0
  - @backstage/integration@1.15.0
  - @backstage/errors@1.2.4
  - @backstage/types@1.1.1
  - @backstage/plugin-scaffolder-common@1.5.6

## 0.4.11-next.2

### Patch Changes

- Updated dependencies
  - @backstage/backend-common@0.25.0-next.2
  - @backstage/backend-plugin-api@1.0.0-next.2
  - @backstage/integration@1.15.0-next.0
  - @backstage/catalog-model@1.6.0
  - @backstage/errors@1.2.4
  - @backstage/types@1.1.1
  - @backstage/plugin-scaffolder-common@1.5.5

## 0.4.11-next.1

### Patch Changes

- Updated dependencies
  - @backstage/backend-common@0.25.0-next.1
  - @backstage/backend-plugin-api@0.9.0-next.1
  - @backstage/catalog-model@1.6.0
  - @backstage/errors@1.2.4
  - @backstage/integration@1.14.0
  - @backstage/types@1.1.1
  - @backstage/plugin-scaffolder-common@1.5.5

## 0.4.11-next.0

### Patch Changes

- Updated dependencies
  - @backstage/backend-plugin-api@0.9.0-next.0
  - @backstage/backend-common@0.25.0-next.0
  - @backstage/catalog-model@1.6.0
  - @backstage/errors@1.2.4
  - @backstage/integration@1.14.0
  - @backstage/types@1.1.1
  - @backstage/plugin-scaffolder-common@1.5.5

## 0.4.9

### Patch Changes

- 389f5a4: Update deprecated url-reader-related imports.
- c544f81: Add support for status filtering in scaffolder tasks endpoint
- Updated dependencies
  - @backstage/backend-plugin-api@0.8.0
  - @backstage/backend-common@0.24.0
  - @backstage/integration@1.14.0
  - @backstage/catalog-model@1.6.0
  - @backstage/errors@1.2.4
  - @backstage/types@1.1.1
  - @backstage/plugin-scaffolder-common@1.5.5

## 0.4.9-next.3

### Patch Changes

- Updated dependencies
  - @backstage/backend-plugin-api@0.8.0-next.3
  - @backstage/backend-common@0.23.4-next.3
  - @backstage/catalog-model@1.6.0-next.0
  - @backstage/errors@1.2.4
  - @backstage/integration@1.14.0-next.0
  - @backstage/types@1.1.1
  - @backstage/plugin-scaffolder-common@1.5.5-next.2

## 0.4.9-next.2

### Patch Changes

- c544f81: Add support for status filtering in scaffolder tasks endpoint
- Updated dependencies
  - @backstage/backend-plugin-api@0.8.0-next.2
  - @backstage/backend-common@0.23.4-next.2
  - @backstage/plugin-scaffolder-common@1.5.5-next.1
  - @backstage/integration@1.14.0-next.0
  - @backstage/catalog-model@1.5.0
  - @backstage/errors@1.2.4
  - @backstage/types@1.1.1

## 0.4.9-next.1

### Patch Changes

- Updated dependencies
  - @backstage/backend-plugin-api@0.7.1-next.1
  - @backstage/backend-common@0.23.4-next.1
  - @backstage/integration@1.14.0-next.0
  - @backstage/plugin-scaffolder-common@1.5.5-next.0
  - @backstage/catalog-model@1.5.0
  - @backstage/errors@1.2.4
  - @backstage/types@1.1.1

## 0.4.9-next.0

### Patch Changes

- Updated dependencies
  - @backstage/backend-common@0.23.4-next.0
  - @backstage/integration@1.14.0-next.0
  - @backstage/backend-plugin-api@0.7.1-next.0
  - @backstage/catalog-model@1.5.0
  - @backstage/errors@1.2.4
  - @backstage/types@1.1.1
  - @backstage/plugin-scaffolder-common@1.5.4

## 0.4.8

### Patch Changes

- 661b354: Fixed a bug where the `RepoUrlPicker` would still require the `owner` field for `azure`
- b5deed0: Add support for `autocomplete` extension point to provide additional `autocomplete` handlers
- 0b52438: Serialization of the scaffolder workspace into GCP bucket
- Updated dependencies
  - @backstage/backend-plugin-api@0.7.0
  - @backstage/backend-common@0.23.3
  - @backstage/integration@1.13.0
  - @backstage/plugin-scaffolder-common@1.5.4
  - @backstage/catalog-model@1.5.0
  - @backstage/errors@1.2.4
  - @backstage/types@1.1.1

## 0.4.8-next.1

### Patch Changes

- Updated dependencies
  - @backstage/backend-common@0.23.3-next.1
  - @backstage/backend-plugin-api@0.6.22-next.1
  - @backstage/catalog-model@1.5.0
  - @backstage/errors@1.2.4
  - @backstage/integration@1.13.0-next.0
  - @backstage/types@1.1.1
  - @backstage/plugin-scaffolder-common@1.5.3

## 0.4.7-next.0

### Patch Changes

- 661b354: Fixed a bug where the `RepoUrlPicker` would still require the `owner` field for `azure`
- b5deed0: Add support for `autocomplete` extension point to provide additional `autocomplete` handlers
- 0b52438: Serialization of the scaffolder workspace into GCP bucket
- Updated dependencies
  - @backstage/backend-plugin-api@0.6.21-next.0
  - @backstage/backend-common@0.23.2-next.0
  - @backstage/integration@1.13.0-next.0
  - @backstage/catalog-model@1.5.0
  - @backstage/errors@1.2.4
  - @backstage/types@1.1.1
  - @backstage/plugin-scaffolder-common@1.5.3

## 0.4.5

### Patch Changes

- d44a20a: Added additional plugin metadata to `package.json`.
- Updated dependencies
  - @backstage/backend-common@0.23.0
  - @backstage/backend-plugin-api@0.6.19
  - @backstage/integration@1.12.0
  - @backstage/plugin-scaffolder-common@1.5.3
  - @backstage/catalog-model@1.5.0
  - @backstage/errors@1.2.4
  - @backstage/types@1.1.1

## 0.4.5-next.3

### Patch Changes

- d44a20a: Added additional plugin metadata to `package.json`.
- Updated dependencies
  - @backstage/backend-plugin-api@0.6.19-next.3
  - @backstage/integration@1.12.0-next.1
  - @backstage/plugin-scaffolder-common@1.5.3-next.1
  - @backstage/backend-common@0.23.0-next.3
  - @backstage/catalog-model@1.5.0
  - @backstage/errors@1.2.4
  - @backstage/types@1.1.1

## 0.4.5-next.2

### Patch Changes

- Updated dependencies
  - @backstage/backend-plugin-api@0.6.19-next.2
  - @backstage/backend-common@0.23.0-next.2
  - @backstage/integration@1.12.0-next.0
  - @backstage/catalog-model@1.5.0
  - @backstage/errors@1.2.4
  - @backstage/types@1.1.1
  - @backstage/plugin-scaffolder-common@1.5.3-next.0

## 0.4.5-next.1

### Patch Changes

- Updated dependencies
  - @backstage/backend-plugin-api@0.6.19-next.1
  - @backstage/backend-common@0.23.0-next.1
  - @backstage/plugin-scaffolder-common@1.5.3-next.0

## 0.4.5-next.0

### Patch Changes

- Updated dependencies
  - @backstage/backend-common@0.22.1-next.0
  - @backstage/backend-plugin-api@0.6.19-next.0
  - @backstage/catalog-model@1.5.0
  - @backstage/errors@1.2.4
  - @backstage/integration@1.11.0
  - @backstage/types@1.1.1
  - @backstage/plugin-scaffolder-common@1.5.2

## 0.4.4

### Patch Changes

- d229dc4: Move path utilities from `backend-common` to the `backend-plugin-api` package.
- e4b50ab: Scaffolder workspace serialization
- f633efa: To remove the dependency on the soon-to-be-deprecated `backend-common` package, this package now maintains its own isomorphic Git class implementation.
- Updated dependencies
  - @backstage/plugin-scaffolder-common@1.5.2
  - @backstage/catalog-model@1.5.0
  - @backstage/backend-common@0.22.0
  - @backstage/backend-plugin-api@0.6.18
  - @backstage/integration@1.11.0

## 0.4.4-next.2

### Patch Changes

- e4b50ab: Scaffolder workspace serialization
- Updated dependencies
  - @backstage/backend-common@0.22.0-next.2
  - @backstage/integration@1.11.0-next.0

## 0.4.4-next.1

### Patch Changes

- Updated dependencies
  - @backstage/plugin-scaffolder-common@1.5.2-next.1
  - @backstage/backend-common@0.22.0-next.1
  - @backstage/backend-plugin-api@0.6.18-next.1

## 0.4.4-next.0

### Patch Changes

- Updated dependencies
  - @backstage/catalog-model@1.5.0-next.0
  - @backstage/backend-common@0.21.8-next.0
  - @backstage/backend-plugin-api@0.6.18-next.0
  - @backstage/plugin-scaffolder-common@1.5.2-next.0
  - @backstage/errors@1.2.4
  - @backstage/integration@1.10.0
  - @backstage/types@1.1.1

## 0.4.3

### Patch Changes

- Updated dependencies
  - @backstage/backend-common@0.21.7
  - @backstage/backend-plugin-api@0.6.17
  - @backstage/integration@1.10.0
  - @backstage/catalog-model@1.4.5
  - @backstage/errors@1.2.4
  - @backstage/types@1.1.1
  - @backstage/plugin-scaffolder-common@1.5.1

## 0.4.3-next.1

### Patch Changes

- Updated dependencies
  - @backstage/backend-common@0.21.7-next.1
  - @backstage/backend-plugin-api@0.6.17-next.1
  - @backstage/catalog-model@1.4.5
  - @backstage/errors@1.2.4
  - @backstage/integration@1.10.0-next.0
  - @backstage/types@1.1.1
  - @backstage/plugin-scaffolder-common@1.5.1

## 0.4.3-next.0

### Patch Changes

- Updated dependencies
  - @backstage/backend-common@0.21.7-next.0
  - @backstage/integration@1.10.0-next.0
  - @backstage/backend-plugin-api@0.6.17-next.0
  - @backstage/catalog-model@1.4.5
  - @backstage/errors@1.2.4
  - @backstage/types@1.1.1
  - @backstage/plugin-scaffolder-common@1.5.1

## 0.4.2

### Patch Changes

- Updated dependencies
  - @backstage/backend-common@0.21.6
  - @backstage/backend-plugin-api@0.6.16
  - @backstage/catalog-model@1.4.5
  - @backstage/errors@1.2.4
  - @backstage/integration@1.9.1
  - @backstage/types@1.1.1
  - @backstage/plugin-scaffolder-common@1.5.1

## 0.4.1

### Patch Changes

- Updated dependencies
  - @backstage/backend-common@0.21.5
  - @backstage/backend-plugin-api@0.6.15
  - @backstage/catalog-model@1.4.5
  - @backstage/errors@1.2.4
  - @backstage/integration@1.9.1
  - @backstage/types@1.1.1
  - @backstage/plugin-scaffolder-common@1.5.1

## 0.4.0

### Minor Changes

- 02ee466: **DEPRECATION** - Deprecated the `logStream` in the `ActionContext`. Please move to using `ctx.logger.x` instead.
- aa543c9: Update task context type to contain the new auth initiator credentials.

### Patch Changes

- 85f4723: Fixed file corruption for non UTF-8 data in fetch contents
- 984abfa: Fixing the lost of the initial state after a task recovery.
- c6b132e: Introducing checkpoints for scaffolder task action idempotency
- bbd1fe1: Made "checkpoint" on scaffolder action context non-optional
- Updated dependencies
  - @backstage/backend-common@0.21.4
  - @backstage/integration@1.9.1
  - @backstage/errors@1.2.4
  - @backstage/backend-plugin-api@0.6.14
  - @backstage/catalog-model@1.4.5
  - @backstage/types@1.1.1
  - @backstage/plugin-scaffolder-common@1.5.1

## 0.4.0-next.2

### Minor Changes

- 02ee466: **DEPRECATION** - Deprecated the `logStream` in the `ActionContext`. Please move to using `ctx.logger.x` instead.

### Patch Changes

- Updated dependencies
  - @backstage/integration@1.9.1-next.2
  - @backstage/backend-common@0.21.4-next.2
  - @backstage/backend-plugin-api@0.6.14-next.2
  - @backstage/catalog-model@1.4.5-next.0
  - @backstage/errors@1.2.4-next.0
  - @backstage/types@1.1.1
  - @backstage/plugin-scaffolder-common@1.5.1-next.1

## 0.4.0-next.1

### Minor Changes

- aa543c9: Update task context type to contain the new auth initiator credentials.

### Patch Changes

- bbd1fe1: Made "checkpoint" on scaffolder action context non-optional
- Updated dependencies
  - @backstage/backend-common@0.21.4-next.1
  - @backstage/backend-plugin-api@0.6.14-next.1
  - @backstage/integration@1.9.1-next.1
  - @backstage/catalog-model@1.4.5-next.0
  - @backstage/errors@1.2.4-next.0
  - @backstage/types@1.1.1
  - @backstage/plugin-scaffolder-common@1.5.1-next.1

## 0.3.3-next.0

### Patch Changes

- 85f4723: Fixed file corruption for non UTF-8 data in fetch contents
- c6b132e: Introducing checkpoints for scaffolder task action idempotency
- Updated dependencies
  - @backstage/backend-common@0.21.3-next.0
  - @backstage/errors@1.2.4-next.0
  - @backstage/backend-plugin-api@0.6.13-next.0
  - @backstage/catalog-model@1.4.5-next.0
  - @backstage/integration@1.9.1-next.0
  - @backstage/types@1.1.1
  - @backstage/plugin-scaffolder-common@1.5.1-next.0

## 0.3.0

### Minor Changes

- 3a9ba42: Added functions to clone a repo, create a branch, add files and push and commit to the branch. This allows for files to be added to the a PR for use in the bitbucket pull request action for issue #21762
- 11b9a08: Introduced the first version of recoverable tasks.
- 78c100b: Support providing an overriding token for `fetch:template`, `fetch:plain` and `fetch:file` when interacting with upstream integrations

### Patch Changes

- 6bb6f3e: Updated dependency `fs-extra` to `^11.2.0`.
  Updated dependency `@types/fs-extra` to `^11.0.0`.
- 9b0bf20: Add gitea as new type to be used from integrations configuration
- e0e5afe: Add option to configure nunjucks with the `trimBlocks` and `lstripBlocks` options in the fetch:template action
- Updated dependencies
  - @backstage/backend-common@0.21.0
  - @backstage/backend-plugin-api@0.6.10
  - @backstage/catalog-model@1.4.4
  - @backstage/integration@1.9.0
  - @backstage/plugin-scaffolder-common@1.5.0
  - @backstage/errors@1.2.3
  - @backstage/types@1.1.1

## 0.3.0-next.3

### Patch Changes

- Updated dependencies
  - @backstage/backend-common@0.21.0-next.3
  - @backstage/integration@1.9.0-next.1
  - @backstage/backend-plugin-api@0.6.10-next.3
  - @backstage/catalog-model@1.4.4-next.0
  - @backstage/errors@1.2.3
  - @backstage/types@1.1.1
  - @backstage/plugin-scaffolder-common@1.5.0-next.1

## 0.3.0-next.2

### Patch Changes

- Updated dependencies
  - @backstage/backend-common@0.21.0-next.2
  - @backstage/backend-plugin-api@0.6.10-next.2
  - @backstage/catalog-model@1.4.4-next.0
  - @backstage/errors@1.2.3
  - @backstage/integration@1.9.0-next.0
  - @backstage/types@1.1.1
  - @backstage/plugin-scaffolder-common@1.5.0-next.1

## 0.3.0-next.1

### Minor Changes

- 78c100b: Support providing an overriding token for `fetch:template`, `fetch:plain` and `fetch:file` when interacting with upstream integrations

### Patch Changes

- e0e5afe: Add option to configure nunjucks with the `trimBlocks` and `lstripBlocks` options in the fetch:template action
- Updated dependencies
  - @backstage/catalog-model@1.4.4-next.0
  - @backstage/backend-plugin-api@0.6.10-next.1
  - @backstage/backend-common@0.21.0-next.1
  - @backstage/integration@1.9.0-next.0
  - @backstage/errors@1.2.3
  - @backstage/types@1.1.1
  - @backstage/plugin-scaffolder-common@1.5.0-next.1

## 0.3.0-next.0

### Minor Changes

- 3a9ba42: Added functions to clone a repo, create a branch, add files and push and commit to the branch. This allows for files to be added to the a PR for use in the bitbucket pull request action for issue #21762
- 11b9a08: Introduced the first version of recoverable tasks.

### Patch Changes

- Updated dependencies
  - @backstage/backend-common@0.21.0-next.0
  - @backstage/plugin-scaffolder-common@1.5.0-next.0
  - @backstage/backend-plugin-api@0.6.10-next.0
  - @backstage/catalog-model@1.4.3
  - @backstage/errors@1.2.3
  - @backstage/integration@1.8.0
  - @backstage/types@1.1.1

## 0.2.10

### Patch Changes

- Updated dependencies
  - @backstage/backend-common@0.20.1
  - @backstage/plugin-scaffolder-common@1.4.5
  - @backstage/backend-plugin-api@0.6.9
  - @backstage/catalog-model@1.4.3
  - @backstage/errors@1.2.3
  - @backstage/integration@1.8.0
  - @backstage/types@1.1.1

## 0.2.10-next.2

### Patch Changes

- Updated dependencies
  - @backstage/backend-plugin-api@0.6.9-next.2
  - @backstage/backend-common@0.20.1-next.2

## 0.2.10-next.1

### Patch Changes

- Updated dependencies
  - @backstage/backend-common@0.20.1-next.1
  - @backstage/integration@1.8.0
  - @backstage/backend-plugin-api@0.6.9-next.1
  - @backstage/catalog-model@1.4.3
  - @backstage/errors@1.2.3
  - @backstage/types@1.1.1
  - @backstage/plugin-scaffolder-common@1.4.4

## 0.2.10-next.0

### Patch Changes

- Updated dependencies
  - @backstage/backend-common@0.20.1-next.0
  - @backstage/backend-plugin-api@0.6.9-next.0
  - @backstage/catalog-model@1.4.3
  - @backstage/errors@1.2.3
  - @backstage/integration@1.8.0
  - @backstage/types@1.1.1
  - @backstage/plugin-scaffolder-common@1.4.4

## 0.2.9

### Patch Changes

- 219d7f0: Refactor some methods to `-node` instead and use the new external modules
- 0cbb03b: Fixing regular expression ReDoS with zod packages. Upgrading to latest. ref: https://security.snyk.io/vuln/SNYK-JS-ZOD-5925617
- Updated dependencies
  - @backstage/backend-common@0.20.0
  - @backstage/integration@1.8.0
  - @backstage/backend-plugin-api@0.6.8
  - @backstage/catalog-model@1.4.3
  - @backstage/errors@1.2.3
  - @backstage/types@1.1.1
  - @backstage/plugin-scaffolder-common@1.4.4

## 0.2.9-next.3

### Patch Changes

- 219d7f0: Refactor some methods to `-node` instead and use the new external modules
- Updated dependencies
  - @backstage/backend-common@0.20.0-next.3
  - @backstage/backend-plugin-api@0.6.8-next.3
  - @backstage/catalog-model@1.4.3
  - @backstage/errors@1.2.3
  - @backstage/integration@1.8.0-next.1
  - @backstage/types@1.1.1
  - @backstage/plugin-scaffolder-common@1.4.3

## 0.2.9-next.2

### Patch Changes

- Updated dependencies
  - @backstage/backend-common@0.20.0-next.2
  - @backstage/backend-plugin-api@0.6.8-next.2
  - @backstage/catalog-model@1.4.3
  - @backstage/errors@1.2.3
  - @backstage/integration@1.8.0-next.1
  - @backstage/types@1.1.1
  - @backstage/plugin-scaffolder-common@1.4.3

## 0.2.9-next.1

### Patch Changes

- Updated dependencies
  - @backstage/integration@1.8.0-next.1
  - @backstage/backend-common@0.20.0-next.1
  - @backstage/backend-plugin-api@0.6.8-next.1
  - @backstage/catalog-model@1.4.3
  - @backstage/errors@1.2.3
  - @backstage/types@1.1.1
  - @backstage/plugin-scaffolder-common@1.4.3

## 0.2.9-next.0

### Patch Changes

- Updated dependencies
  - @backstage/backend-common@0.20.0-next.0
  - @backstage/integration@1.8.0-next.0
  - @backstage/backend-plugin-api@0.6.8-next.0
  - @backstage/catalog-model@1.4.3
  - @backstage/errors@1.2.3
  - @backstage/types@1.1.1
  - @backstage/plugin-scaffolder-common@1.4.3

## 0.2.8

### Patch Changes

- 8613ba3928: Switched to using `"exports"` field for `/alpha` subpath export.
- Updated dependencies
  - @backstage/plugin-scaffolder-common@1.4.3
  - @backstage/integration@1.7.2
  - @backstage/backend-common@0.19.9
  - @backstage/backend-plugin-api@0.6.7
  - @backstage/catalog-model@1.4.3
  - @backstage/errors@1.2.3
  - @backstage/types@1.1.1

## 0.2.8-next.2

### Patch Changes

- Updated dependencies
  - @backstage/backend-plugin-api@0.6.7-next.2
  - @backstage/backend-common@0.19.9-next.2

## 0.2.8-next.1

### Patch Changes

- Updated dependencies
  - @backstage/integration@1.7.2-next.0
  - @backstage/plugin-scaffolder-common@1.4.3-next.1
  - @backstage/backend-common@0.19.9-next.1
  - @backstage/backend-plugin-api@0.6.7-next.1
  - @backstage/catalog-model@1.4.3
  - @backstage/errors@1.2.3
  - @backstage/types@1.1.1

## 0.2.8-next.0

### Patch Changes

- 8613ba3928: Switched to using `"exports"` field for `/alpha` subpath export.
- Updated dependencies
  - @backstage/plugin-scaffolder-common@1.4.3-next.0
  - @backstage/backend-common@0.19.9-next.0
  - @backstage/integration@1.7.1
  - @backstage/backend-plugin-api@0.6.7-next.0
  - @backstage/catalog-model@1.4.3
  - @backstage/errors@1.2.3
  - @backstage/types@1.1.1

## 0.2.6

### Patch Changes

- Updated dependencies
  - @backstage/backend-common@0.19.8
  - @backstage/integration@1.7.1
  - @backstage/catalog-model@1.4.3
  - @backstage/errors@1.2.3
  - @backstage/backend-plugin-api@0.6.6
  - @backstage/types@1.1.1
  - @backstage/plugin-scaffolder-common@1.4.2

## 0.2.6-next.2

### Patch Changes

- Updated dependencies
  - @backstage/backend-common@0.19.8-next.2
  - @backstage/catalog-model@1.4.3-next.0
  - @backstage/integration@1.7.1-next.1
  - @backstage/errors@1.2.3-next.0
  - @backstage/backend-plugin-api@0.6.6-next.2
  - @backstage/types@1.1.1
  - @backstage/plugin-scaffolder-common@1.4.2-next.0

## 0.2.5-next.1

### Patch Changes

- Updated dependencies
  - @backstage/backend-common@0.19.7-next.1
  - @backstage/backend-plugin-api@0.6.5-next.1
  - @backstage/catalog-model@1.4.2
  - @backstage/errors@1.2.2
  - @backstage/integration@1.7.1-next.0
  - @backstage/types@1.1.1
  - @backstage/plugin-scaffolder-common@1.4.1

## 0.2.5-next.0

### Patch Changes

- Updated dependencies
  - @backstage/integration@1.7.1-next.0
  - @backstage/backend-common@0.19.7-next.0
  - @backstage/backend-plugin-api@0.6.5-next.0
  - @backstage/catalog-model@1.4.2
  - @backstage/errors@1.2.2
  - @backstage/types@1.1.1
  - @backstage/plugin-scaffolder-common@1.4.1

## 0.2.3

### Patch Changes

- Updated dependencies
  - @backstage/backend-common@0.19.5
  - @backstage/catalog-model@1.4.2
  - @backstage/errors@1.2.2
  - @backstage/integration@1.7.0
  - @backstage/plugin-scaffolder-common@1.4.1
  - @backstage/types@1.1.1
  - @backstage/backend-plugin-api@0.6.3

## 0.2.3-next.3

### Patch Changes

- Updated dependencies
  - @backstage/catalog-model@1.4.2-next.2
  - @backstage/errors@1.2.2-next.0
  - @backstage/integration@1.7.0-next.3
  - @backstage/plugin-scaffolder-common@1.4.1-next.2
  - @backstage/types@1.1.1-next.0
  - @backstage/backend-plugin-api@0.6.3-next.3
  - @backstage/backend-common@0.19.5-next.3

## 0.2.3-next.2

### Patch Changes

- Updated dependencies
  - @backstage/backend-common@0.19.5-next.2
  - @backstage/integration@1.7.0-next.2
  - @backstage/backend-plugin-api@0.6.3-next.2
  - @backstage/catalog-model@1.4.2-next.1
  - @backstage/errors@1.2.1
  - @backstage/types@1.1.0
  - @backstage/plugin-scaffolder-common@1.4.1-next.1

## 0.2.3-next.1

### Patch Changes

- Updated dependencies
  - @backstage/integration@1.7.0-next.1
  - @backstage/backend-common@0.19.5-next.1
  - @backstage/backend-plugin-api@0.6.3-next.1
  - @backstage/catalog-model@1.4.2-next.0
  - @backstage/plugin-scaffolder-common@1.4.1-next.0
  - @backstage/errors@1.2.1
  - @backstage/types@1.1.0

## 0.2.2-next.0

### Patch Changes

- Updated dependencies
  - @backstage/backend-common@0.19.4-next.0
  - @backstage/integration@1.7.0-next.0
  - @backstage/backend-plugin-api@0.6.2-next.0
  - @backstage/catalog-model@1.4.1
  - @backstage/errors@1.2.1
  - @backstage/types@1.1.0
  - @backstage/plugin-scaffolder-common@1.4.0

## 0.2.0

### Minor Changes

- e514aac3eac0: Introduce `each` property on action steps, allowing them to be ran repeatedly.

### Patch Changes

- 12a8c94eda8d: Add package repository and homepage metadata
- e07a4914f621: Added several new types that were moved from `@backstage/plugin-scaffolder-backend`.
- 349611126ae2: Added two new alpha extension points, `scaffolderTaskBrokerExtensionPoint` and `scaffolderTemplatingExtensionPoint`.
- 0b1d775be05b: Export `TemplateExample` from the `createTemplateAction` type.
- d3b31a791eb1: Deprecated `executeShellCommand`, `RunCommandOptions`, and `fetchContents` from `@backstage/plugin-scaffolder-backend`, since they are useful for Scaffolder modules (who should not be importing from the plugin package itself). You should now import these from `@backstage/plugin-scaffolder-backend-node` instead. `RunCommandOptions` was renamed in the Node package as `ExecuteShellCommandOptions`, for consistency.
- Updated dependencies
  - @backstage/backend-common@0.19.2
  - @backstage/backend-plugin-api@0.6.0
  - @backstage/integration@1.6.0
  - @backstage/plugin-scaffolder-common@1.4.0
  - @backstage/catalog-model@1.4.1
  - @backstage/errors@1.2.1
  - @backstage/types@1.1.0

## 0.1.6-next.2

### Patch Changes

- 0b1d775be05b: Export `TemplateExample` from the `createTemplateAction` type.
- Updated dependencies
  - @backstage/backend-plugin-api@0.6.0-next.2
  - @backstage/backend-common@0.19.2-next.2

## 0.1.6-next.1

### Patch Changes

- 12a8c94eda8d: Add package repository and homepage metadata
- d3b31a791eb1: Deprecated `executeShellCommand`, `RunCommandOptions`, and `fetchContents` from `@backstage/plugin-scaffolder-backend`, since they are useful for Scaffolder modules (who should not be importing from the plugin package itself). You should now import these from `@backstage/plugin-scaffolder-backend-node` instead. `RunCommandOptions` was renamed in the Node package as `ExecuteShellCommandOptions`, for consistency.
- Updated dependencies
  - @backstage/backend-common@0.19.2-next.1
  - @backstage/backend-plugin-api@0.6.0-next.1
  - @backstage/integration@1.5.1
  - @backstage/catalog-model@1.4.1
  - @backstage/errors@1.2.1
  - @backstage/types@1.1.0
  - @backstage/plugin-scaffolder-common@1.3.2

## 0.1.6-next.0

### Patch Changes

- Updated dependencies
  - @backstage/backend-plugin-api@0.5.5-next.0
  - @backstage/catalog-model@1.4.1
  - @backstage/types@1.1.0
  - @backstage/plugin-scaffolder-common@1.3.2

## 0.1.5

### Patch Changes

- Updated dependencies
  - @backstage/backend-plugin-api@0.5.4
  - @backstage/catalog-model@1.4.1
  - @backstage/types@1.1.0
  - @backstage/plugin-scaffolder-common@1.3.2

## 0.1.5-next.0

### Patch Changes

- Updated dependencies
  - @backstage/backend-plugin-api@0.5.4-next.0
  - @backstage/catalog-model@1.4.1-next.0
  - @backstage/types@1.1.0
  - @backstage/plugin-scaffolder-common@1.3.2-next.0

## 0.1.4

### Patch Changes

- Updated dependencies
  - @backstage/types@1.1.0
  - @backstage/catalog-model@1.4.0
  - @backstage/backend-plugin-api@0.5.3
  - @backstage/plugin-scaffolder-common@1.3.1

## 0.1.4-next.2

### Patch Changes

- Updated dependencies
  - @backstage/catalog-model@1.4.0-next.1
  - @backstage/backend-plugin-api@0.5.3-next.2
  - @backstage/types@1.0.2
  - @backstage/plugin-scaffolder-common@1.3.1-next.1

## 0.1.4-next.1

### Patch Changes

- Updated dependencies
  - @backstage/backend-plugin-api@0.5.3-next.1
  - @backstage/catalog-model@1.4.0-next.0
  - @backstage/plugin-scaffolder-common@1.3.1-next.0
  - @backstage/types@1.0.2

## 0.1.4-next.0

### Patch Changes

- Updated dependencies
  - @backstage/backend-plugin-api@0.5.3-next.0
  - @backstage/catalog-model@1.3.0
  - @backstage/types@1.0.2
  - @backstage/plugin-scaffolder-common@1.3.0

## 0.1.3

### Patch Changes

- 6d954de4b06: Update typing for `RouterOptions::actions` and `ScaffolderActionsExtensionPoint::addActions` to allow any kind of action being assigned to it.
- Updated dependencies
  - @backstage/plugin-scaffolder-common@1.3.0
  - @backstage/backend-plugin-api@0.5.2
  - @backstage/catalog-model@1.3.0
  - @backstage/types@1.0.2

## 0.1.3-next.2

### Patch Changes

- Updated dependencies
  - @backstage/plugin-scaffolder-common@1.3.0-next.0

## 0.1.3-next.1

### Patch Changes

- 6d954de4b06: Update typing for `RouterOptions::actions` and `ScaffolderActionsExtensionPoint::addActions` to allow any kind of action being assigned to it.
- Updated dependencies
  - @backstage/backend-plugin-api@0.5.2-next.1

## 0.1.3-next.0

### Patch Changes

- Updated dependencies
  - @backstage/backend-plugin-api@0.5.2-next.0
  - @backstage/catalog-model@1.3.0
  - @backstage/types@1.0.2
  - @backstage/plugin-scaffolder-common@1.2.7

## 0.1.2

### Patch Changes

- e27ddc36dad: Added a possibility to cancel the running task (executing of a scaffolder template)
- a7eb36c6e38: Improve type-check for scaffolder output parameters
- 1e4f5e91b8e: Bump `zod` and `zod-to-json-schema` dependencies.
- 2898b6c8d52: Minor type tweaks for TypeScript 5.0
- Updated dependencies
  - @backstage/plugin-scaffolder-common@1.2.7
  - @backstage/catalog-model@1.3.0
  - @backstage/backend-plugin-api@0.5.1
  - @backstage/types@1.0.2

## 0.1.2-next.3

### Patch Changes

- Updated dependencies
  - @backstage/catalog-model@1.3.0-next.0
  - @backstage/backend-plugin-api@0.5.1-next.2
  - @backstage/types@1.0.2
  - @backstage/plugin-scaffolder-common@1.2.7-next.2

## 0.1.2-next.2

### Patch Changes

- 2898b6c8d52: Minor type tweaks for TypeScript 5.0
- Updated dependencies
  - @backstage/backend-plugin-api@0.5.1-next.2
  - @backstage/catalog-model@1.2.1
  - @backstage/types@1.0.2
  - @backstage/plugin-scaffolder-common@1.2.7-next.1

## 0.1.2-next.1

### Patch Changes

- a7eb36c6e38: Improve type-check for scaffolder output parameters
- 1e4f5e91b8e: Bump `zod` and `zod-to-json-schema` dependencies.
- Updated dependencies
  - @backstage/plugin-scaffolder-common@1.2.7-next.1
  - @backstage/backend-plugin-api@0.5.1-next.1
  - @backstage/catalog-model@1.2.1
  - @backstage/types@1.0.2

## 0.1.2-next.0

### Patch Changes

- e27ddc36dad: Added a possibility to cancel the running task (executing of a scaffolder template)
- Updated dependencies
  - @backstage/plugin-scaffolder-common@1.2.7-next.0
  - @backstage/backend-plugin-api@0.5.1-next.0
  - @backstage/catalog-model@1.2.1
  - @backstage/types@1.0.2

## 0.1.1

### Patch Changes

- Updated dependencies
  - @backstage/backend-plugin-api@0.5.0
  - @backstage/catalog-model@1.2.1
  - @backstage/types@1.0.2
  - @backstage/plugin-scaffolder-common@1.2.6

## 0.1.1-next.2

### Patch Changes

- Updated dependencies
  - @backstage/backend-plugin-api@0.4.1-next.2

## 0.1.1-next.1

### Patch Changes

- Updated dependencies
  - @backstage/backend-plugin-api@0.4.1-next.1
  - @backstage/catalog-model@1.2.1-next.1
  - @backstage/types@1.0.2
  - @backstage/plugin-scaffolder-common@1.2.6-next.1

## 0.1.1-next.0

### Patch Changes

- Updated dependencies
  - @backstage/backend-plugin-api@0.4.1-next.0
  - @backstage/catalog-model@1.2.1-next.0
  - @backstage/types@1.0.2
  - @backstage/plugin-scaffolder-common@1.2.6-next.0

## 0.1.0

### Minor Changes

- d72866f0cc: New package that takes over some of the types and functionality from `@backstage/plugin-scaffolder-backend` that are shared with other modules

### Patch Changes

- Updated dependencies
  - @backstage/backend-plugin-api@0.4.0
  - @backstage/catalog-model@1.2.0
  - @backstage/types@1.0.2
  - @backstage/plugin-scaffolder-common@1.2.5

## 0.1.0-next.2

### Patch Changes

- Updated dependencies
  - @backstage/backend-plugin-api@0.4.0-next.2
  - @backstage/catalog-model@1.2.0-next.1
  - @backstage/types@1.0.2
  - @backstage/plugin-scaffolder-common@1.2.5-next.1

## 0.1.0-next.1

### Patch Changes

- Updated dependencies
  - @backstage/backend-plugin-api@0.3.2-next.1
  - @backstage/catalog-model@1.1.6-next.0
  - @backstage/types@1.0.2
  - @backstage/plugin-scaffolder-common@1.2.5-next.0

## 0.1.0-next.0

### Minor Changes

- d72866f0cc: New package that takes over some of the types and functionality from `@backstage/plugin-scaffolder-backend` that are shared with other modules

### Patch Changes

- Updated dependencies
  - @backstage/catalog-model@1.1.6-next.0
  - @backstage/plugin-scaffolder-common@1.2.5-next.0
  - @backstage/backend-plugin-api@0.3.2-next.0<|MERGE_RESOLUTION|>--- conflicted
+++ resolved
@@ -1,7 +1,5 @@
 # @backstage/plugin-scaffolder-node
 
-<<<<<<< HEAD
-=======
 ## 0.8.1-next.0
 
 ### Patch Changes
@@ -15,7 +13,6 @@
   - @backstage/types@1.2.1
   - @backstage/plugin-scaffolder-common@1.5.10
 
->>>>>>> 66ce8958
 ## 0.8.0
 
 ### Minor Changes
