/*
 * Copyright 2021 The Backstage Authors
 *
 * Licensed under the Apache License, Version 2.0 (the "License");
 * you may not use this file except in compliance with the License.
 * You may obtain a copy of the License at
 *
 *     http://www.apache.org/licenses/LICENSE-2.0
 *
 * Unless required by applicable law or agreed to in writing, software
 * distributed under the License is distributed on an "AS IS" BASIS,
 * WITHOUT WARRANTIES OR CONDITIONS OF ANY KIND, either express or implied.
 * See the License for the specific language governing permissions and
 * limitations under the License.
 */

import React from 'react';
import ShareIcon from '@material-ui/icons/Share';
import { DocsTableRow } from './types';
<<<<<<< HEAD
import { withStyles } from '@material-ui/core/styles';
import { StarIcon, UnstarredIcon } from '@backstage/core-components';

const FilledStar = withStyles(theme => ({
  root: {
    color: theme.palette.entityStarButton.color,
  },
}))(StarIcon);
=======
import { FavoriteToggleIcon } from '@backstage/core-components';
>>>>>>> 7e982be9

/**
 * Not directly exported, but through DocsTable.actions and EntityListDocsTable.actions
 *
 * @public
 */
export const actionFactories = {
  createCopyDocsUrlAction(copyToClipboard: Function) {
    return (row: DocsTableRow) => {
      return {
        icon: () => <ShareIcon fontSize="small" />,
        tooltip: 'Click to copy documentation link to clipboard',
        onClick: () =>
          copyToClipboard(`${window.location.origin}${row.resolved.docsUrl}`),
      };
    };
  },
  createStarEntityAction(
    isStarredEntity: Function,
    toggleStarredEntity: Function,
  ) {
    return (row: DocsTableRow) => {
      const entity = row.entity;
      const isStarred = isStarredEntity(entity);
      return {
        cellStyle: { paddingLeft: '1em' },
<<<<<<< HEAD
        icon: () => (isStarred ? <FilledStar /> : <UnstarredIcon />),
=======
        icon: () => <FavoriteToggleIcon isFavorite={isStarred} />,
>>>>>>> 7e982be9
        tooltip: isStarred ? 'Remove from favorites' : 'Add to favorites',
        onClick: () => toggleStarredEntity(entity),
      };
    };
  },
};<|MERGE_RESOLUTION|>--- conflicted
+++ resolved
@@ -17,18 +17,7 @@
 import React from 'react';
 import ShareIcon from '@material-ui/icons/Share';
 import { DocsTableRow } from './types';
-<<<<<<< HEAD
-import { withStyles } from '@material-ui/core/styles';
-import { StarIcon, UnstarredIcon } from '@backstage/core-components';
-
-const FilledStar = withStyles(theme => ({
-  root: {
-    color: theme.palette.entityStarButton.color,
-  },
-}))(StarIcon);
-=======
 import { FavoriteToggleIcon } from '@backstage/core-components';
->>>>>>> 7e982be9
 
 /**
  * Not directly exported, but through DocsTable.actions and EntityListDocsTable.actions
@@ -55,11 +44,7 @@
       const isStarred = isStarredEntity(entity);
       return {
         cellStyle: { paddingLeft: '1em' },
-<<<<<<< HEAD
-        icon: () => (isStarred ? <FilledStar /> : <UnstarredIcon />),
-=======
         icon: () => <FavoriteToggleIcon isFavorite={isStarred} />,
->>>>>>> 7e982be9
         tooltip: isStarred ? 'Remove from favorites' : 'Add to favorites',
         onClick: () => toggleStarredEntity(entity),
       };
