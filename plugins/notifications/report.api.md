--- conflicted
+++ resolved
@@ -207,12 +207,8 @@
 // @public (undocumented)
 export const UserNotificationSettingsCard: (props: {
   originNames?: Record<string, string>;
-<<<<<<< HEAD
   topicNames?: Record<string, string>;
-}) => React_2.JSX.Element;
-=======
 }) => JSX_2.Element;
->>>>>>> 92013bfe
 
 // (No @packageDocumentation comment for this package)
 ```