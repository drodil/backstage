--- conflicted
+++ resolved
@@ -1,10 +1,6 @@
 {
   "name": "@backstage/plugin-user-settings",
-<<<<<<< HEAD
-  "version": "0.8.20",
-=======
   "version": "0.8.21-next.0",
->>>>>>> 66ce8958
   "description": "A Backstage plugin that provides a settings page",
   "backstage": {
     "role": "frontend-plugin",
