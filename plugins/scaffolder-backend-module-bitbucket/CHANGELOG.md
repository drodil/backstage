# @backstage/plugin-scaffolder-backend-module-bitbucket

<<<<<<< HEAD
=======
## 0.3.9-next.0

### Patch Changes

- adfceee: Made "publish:bitbucket" action idempotent
- Updated dependencies
  - @backstage/plugin-scaffolder-node@0.8.1-next.0
  - @backstage/plugin-scaffolder-backend-module-bitbucket-cloud@0.2.8-next.0
  - @backstage/backend-plugin-api@1.2.1
  - @backstage/config@1.3.2
  - @backstage/errors@1.2.7
  - @backstage/integration@1.16.2
  - @backstage/plugin-scaffolder-backend-module-bitbucket-server@0.2.8-next.0

>>>>>>> 66ce8958
## 0.3.8

### Patch Changes

- 4f8b5b6: Allow signing git commits using configured private PGP key in scaffolder
- Updated dependencies
  - @backstage/integration@1.16.2
  - @backstage/plugin-scaffolder-backend-module-bitbucket-cloud@0.2.7
  - @backstage/plugin-scaffolder-node@0.8.0
  - @backstage/plugin-scaffolder-backend-module-bitbucket-server@0.2.7
  - @backstage/backend-plugin-api@1.2.1
  - @backstage/config@1.3.2
  - @backstage/errors@1.2.7

## 0.3.8-next.2

### Patch Changes

- 4f8b5b6: Allow signing git commits using configured private PGP key in scaffolder
- Updated dependencies
  - @backstage/plugin-scaffolder-backend-module-bitbucket-cloud@0.2.7-next.2
  - @backstage/plugin-scaffolder-node@0.8.0-next.2
  - @backstage/plugin-scaffolder-backend-module-bitbucket-server@0.2.7-next.2
  - @backstage/integration@1.16.2-next.0
  - @backstage/backend-plugin-api@1.2.1-next.1
  - @backstage/config@1.3.2
  - @backstage/errors@1.2.7

## 0.3.8-next.1

### Patch Changes

- Updated dependencies
  - @backstage/plugin-scaffolder-node@0.7.1-next.1
  - @backstage/backend-plugin-api@1.2.1-next.1
  - @backstage/config@1.3.2
  - @backstage/errors@1.2.7
  - @backstage/integration@1.16.1
  - @backstage/plugin-scaffolder-backend-module-bitbucket-cloud@0.2.7-next.1
  - @backstage/plugin-scaffolder-backend-module-bitbucket-server@0.2.7-next.1

## 0.3.8-next.0

### Patch Changes

- Updated dependencies
  - @backstage/backend-plugin-api@1.2.1-next.0
  - @backstage/plugin-scaffolder-backend-module-bitbucket-cloud@0.2.7-next.0
  - @backstage/plugin-scaffolder-backend-module-bitbucket-server@0.2.7-next.0
  - @backstage/plugin-scaffolder-node@0.7.1-next.0

## 0.3.7

### Patch Changes

- Updated dependencies
  - @backstage/backend-plugin-api@1.2.0
  - @backstage/plugin-scaffolder-node@0.7.0
  - @backstage/config@1.3.2
  - @backstage/errors@1.2.7
  - @backstage/integration@1.16.1
  - @backstage/plugin-scaffolder-backend-module-bitbucket-cloud@0.2.6
  - @backstage/plugin-scaffolder-backend-module-bitbucket-server@0.2.6

## 0.3.7-next.2

### Patch Changes

- Updated dependencies
  - @backstage/plugin-scaffolder-node@0.7.0-next.2
  - @backstage/backend-plugin-api@1.2.0-next.2
  - @backstage/plugin-scaffolder-backend-module-bitbucket-cloud@0.2.6-next.2
  - @backstage/plugin-scaffolder-backend-module-bitbucket-server@0.2.6-next.2
  - @backstage/config@1.3.2
  - @backstage/errors@1.2.7
  - @backstage/integration@1.16.1

## 0.3.7-next.1

### Patch Changes

- Updated dependencies
  - @backstage/backend-plugin-api@1.2.0-next.1
  - @backstage/config@1.3.2
  - @backstage/errors@1.2.7
  - @backstage/integration@1.16.1
  - @backstage/plugin-scaffolder-backend-module-bitbucket-cloud@0.2.6-next.1
  - @backstage/plugin-scaffolder-backend-module-bitbucket-server@0.2.6-next.1
  - @backstage/plugin-scaffolder-node@0.7.0-next.1

## 0.3.7-next.0

### Patch Changes

- Updated dependencies
  - @backstage/backend-plugin-api@1.2.0-next.0
  - @backstage/plugin-scaffolder-node@0.7.0-next.0
  - @backstage/config@1.3.2
  - @backstage/errors@1.2.7
  - @backstage/integration@1.16.1
  - @backstage/plugin-scaffolder-backend-module-bitbucket-cloud@0.2.6-next.0
  - @backstage/plugin-scaffolder-backend-module-bitbucket-server@0.2.6-next.0

## 0.3.6

### Patch Changes

- Updated dependencies
  - @backstage/plugin-scaffolder-node@0.6.3
  - @backstage/integration@1.16.1
  - @backstage/backend-plugin-api@1.1.1
  - @backstage/config@1.3.2
  - @backstage/errors@1.2.7
  - @backstage/plugin-scaffolder-backend-module-bitbucket-cloud@0.2.5
  - @backstage/plugin-scaffolder-backend-module-bitbucket-server@0.2.5

## 0.3.6-next.1

### Patch Changes

- Updated dependencies
  - @backstage/backend-plugin-api@1.1.1-next.1
  - @backstage/config@1.3.2-next.0
  - @backstage/errors@1.2.7-next.0
  - @backstage/plugin-scaffolder-node@0.6.3-next.1
  - @backstage/plugin-scaffolder-backend-module-bitbucket-cloud@0.2.5-next.1
  - @backstage/plugin-scaffolder-backend-module-bitbucket-server@0.2.5-next.1
  - @backstage/integration@1.16.1-next.0

## 0.3.6-next.0

### Patch Changes

- Updated dependencies
  - @backstage/plugin-scaffolder-node@0.6.3-next.0
  - @backstage/backend-plugin-api@1.1.1-next.0
  - @backstage/config@1.3.1
  - @backstage/errors@1.2.6
  - @backstage/integration@1.16.0
  - @backstage/plugin-scaffolder-backend-module-bitbucket-cloud@0.2.5-next.0
  - @backstage/plugin-scaffolder-backend-module-bitbucket-server@0.2.5-next.0

## 0.3.5

### Patch Changes

- 5f04976: Fixed a bug that caused missing code in published packages.
- 5c9cc05: Use native fetch instead of node-fetch
- Updated dependencies
  - @backstage/integration@1.16.0
  - @backstage/backend-plugin-api@1.1.0
  - @backstage/plugin-scaffolder-backend-module-bitbucket-cloud@0.2.4
  - @backstage/plugin-scaffolder-node@0.6.2
  - @backstage/plugin-scaffolder-backend-module-bitbucket-server@0.2.4
  - @backstage/errors@1.2.6
  - @backstage/config@1.3.1

## 0.3.5-next.2

### Patch Changes

- Updated dependencies
  - @backstage/backend-plugin-api@1.1.0-next.2
  - @backstage/errors@1.2.6-next.0
  - @backstage/plugin-scaffolder-backend-module-bitbucket-cloud@0.2.4-next.2
  - @backstage/plugin-scaffolder-backend-module-bitbucket-server@0.2.4-next.2
  - @backstage/plugin-scaffolder-node@0.6.2-next.2
  - @backstage/config@1.3.1-next.0
  - @backstage/integration@1.16.0-next.1

## 0.3.5-next.1

### Patch Changes

- 5c9cc05: Use native fetch instead of node-fetch
- Updated dependencies
  - @backstage/plugin-scaffolder-node@0.6.2-next.1
  - @backstage/plugin-scaffolder-backend-module-bitbucket-server@0.2.4-next.1
  - @backstage/plugin-scaffolder-backend-module-bitbucket-cloud@0.2.4-next.1
  - @backstage/backend-plugin-api@1.1.0-next.1
  - @backstage/config@1.3.0
  - @backstage/errors@1.2.5
  - @backstage/integration@1.16.0-next.0

## 0.3.4-next.0

### Patch Changes

- 5f04976: Fixed a bug that caused missing code in published packages.
- Updated dependencies
  - @backstage/integration@1.16.0-next.0
  - @backstage/backend-plugin-api@1.0.3-next.0
  - @backstage/plugin-scaffolder-backend-module-bitbucket-cloud@0.2.3-next.0
  - @backstage/plugin-scaffolder-node@0.6.1-next.0
  - @backstage/config@1.3.0
  - @backstage/errors@1.2.5
  - @backstage/plugin-scaffolder-backend-module-bitbucket-server@0.2.3-next.0

## 0.3.2

### Patch Changes

- Updated dependencies
  - @backstage/config@1.3.0
  - @backstage/backend-plugin-api@1.0.2
  - @backstage/plugin-scaffolder-backend-module-bitbucket-server@0.2.2
  - @backstage/plugin-scaffolder-backend-module-bitbucket-cloud@0.2.2
  - @backstage/plugin-scaffolder-node@0.6.0
  - @backstage/errors@1.2.5
  - @backstage/integration@1.15.2

## 0.3.2-next.3

### Patch Changes

- Updated dependencies
  - @backstage/backend-plugin-api@1.0.2-next.2
  - @backstage/config@1.2.0
  - @backstage/errors@1.2.4
  - @backstage/integration@1.15.1
  - @backstage/plugin-scaffolder-backend-module-bitbucket-cloud@0.2.2-next.3
  - @backstage/plugin-scaffolder-backend-module-bitbucket-server@0.2.2-next.3
  - @backstage/plugin-scaffolder-node@0.5.1-next.3

## 0.3.2-next.2

### Patch Changes

- Updated dependencies
  - @backstage/backend-plugin-api@1.0.2-next.2
  - @backstage/config@1.2.0
  - @backstage/errors@1.2.4
  - @backstage/integration@1.15.1
  - @backstage/plugin-scaffolder-backend-module-bitbucket-cloud@0.2.2-next.2
  - @backstage/plugin-scaffolder-backend-module-bitbucket-server@0.2.2-next.2
  - @backstage/plugin-scaffolder-node@0.5.1-next.2

## 0.3.2-next.1

### Patch Changes

- Updated dependencies
  - @backstage/plugin-scaffolder-backend-module-bitbucket-server@0.2.2-next.1
  - @backstage/plugin-scaffolder-backend-module-bitbucket-cloud@0.2.2-next.1
  - @backstage/backend-plugin-api@1.0.2-next.1
  - @backstage/config@1.2.0
  - @backstage/errors@1.2.4
  - @backstage/integration@1.15.1
  - @backstage/plugin-scaffolder-node@0.5.1-next.1

## 0.3.2-next.0

### Patch Changes

- Updated dependencies
  - @backstage/backend-plugin-api@1.0.2-next.0
  - @backstage/config@1.2.0
  - @backstage/errors@1.2.4
  - @backstage/integration@1.15.1
  - @backstage/plugin-scaffolder-backend-module-bitbucket-cloud@0.2.2-next.0
  - @backstage/plugin-scaffolder-backend-module-bitbucket-server@0.2.2-next.0
  - @backstage/plugin-scaffolder-node@0.5.1-next.0

## 0.3.1

### Patch Changes

- Updated dependencies
  - @backstage/plugin-scaffolder-node@0.5.0
  - @backstage/plugin-scaffolder-backend-module-bitbucket-server@0.2.1
  - @backstage/integration@1.15.1
  - @backstage/backend-plugin-api@1.0.1
  - @backstage/config@1.2.0
  - @backstage/errors@1.2.4
  - @backstage/plugin-scaffolder-backend-module-bitbucket-cloud@0.2.1

## 0.3.1-next.2

### Patch Changes

- Updated dependencies
  - @backstage/plugin-scaffolder-backend-module-bitbucket-server@0.2.1-next.2
  - @backstage/integration@1.15.1-next.1
  - @backstage/plugin-scaffolder-node@0.5.0-next.2
  - @backstage/backend-plugin-api@1.0.1-next.1
  - @backstage/config@1.2.0
  - @backstage/errors@1.2.4
  - @backstage/plugin-scaffolder-backend-module-bitbucket-cloud@0.2.1-next.2

## 0.3.1-next.1

### Patch Changes

- Updated dependencies
  - @backstage/integration@1.15.1-next.0
  - @backstage/plugin-scaffolder-backend-module-bitbucket-server@0.2.1-next.1
  - @backstage/backend-plugin-api@1.0.1-next.0
  - @backstage/config@1.2.0
  - @backstage/errors@1.2.4
  - @backstage/plugin-scaffolder-backend-module-bitbucket-cloud@0.2.1-next.1
  - @backstage/plugin-scaffolder-node@0.5.0-next.1

## 0.3.1-next.0

### Patch Changes

- Updated dependencies
  - @backstage/plugin-scaffolder-node@0.5.0-next.0
  - @backstage/backend-plugin-api@1.0.1-next.0
  - @backstage/config@1.2.0
  - @backstage/errors@1.2.4
  - @backstage/integration@1.15.0
  - @backstage/plugin-scaffolder-backend-module-bitbucket-cloud@0.2.1-next.0
  - @backstage/plugin-scaffolder-backend-module-bitbucket-server@0.2.1-next.0

## 0.3.0

### Minor Changes

- d425fc4: **BREAKING**: The return values from `createBackendPlugin`, `createBackendModule`, and `createServiceFactory` are now simply `BackendFeature` and `ServiceFactory`, instead of the previously deprecated form of a function that returns them. For this reason, `createServiceFactory` also no longer accepts the callback form where you provide direct options to the service. This also affects all `coreServices.*` service refs.

  This may in particular affect tests; if you were effectively doing `createBackendModule({...})()` (note the parentheses), you can now remove those extra parentheses at the end. You may encounter cases of this in your `packages/backend/src/index.ts` too, where you add plugins, modules, and services. If you were using `createServiceFactory` with a function as its argument for the purpose of passing in options, this pattern has been deprecated for a while and is no longer supported. You may want to explore the new multiton patterns to achieve your goals, or moving settings to app-config.

  As part of this change, the `IdentityFactoryOptions` type was removed, and can no longer be used to tweak that service. The identity service was also deprecated some time ago, and you will want to [migrate to the new auth system](https://backstage.io/docs/tutorials/auth-service-migration) if you still rely on it.

### Patch Changes

- Updated dependencies
  - @backstage/backend-plugin-api@1.0.0
  - @backstage/plugin-scaffolder-backend-module-bitbucket-cloud@0.2.0
  - @backstage/integration@1.15.0
  - @backstage/plugin-scaffolder-backend-module-bitbucket-server@0.2.0
  - @backstage/config@1.2.0
  - @backstage/errors@1.2.4
  - @backstage/plugin-scaffolder-node@0.4.11

## 0.3.0-next.2

### Patch Changes

- Updated dependencies
  - @backstage/plugin-scaffolder-backend-module-bitbucket-cloud@0.2.0-next.2
  - @backstage/backend-plugin-api@1.0.0-next.2
  - @backstage/integration@1.15.0-next.0
  - @backstage/config@1.2.0
  - @backstage/errors@1.2.4
  - @backstage/plugin-scaffolder-backend-module-bitbucket-server@0.2.0-next.2
  - @backstage/plugin-scaffolder-node@0.4.11-next.2

## 0.3.0-next.1

### Patch Changes

- Updated dependencies
  - @backstage/backend-plugin-api@0.9.0-next.1
  - @backstage/config@1.2.0
  - @backstage/errors@1.2.4
  - @backstage/integration@1.14.0
  - @backstage/plugin-scaffolder-backend-module-bitbucket-cloud@0.2.0-next.1
  - @backstage/plugin-scaffolder-backend-module-bitbucket-server@0.2.0-next.1
  - @backstage/plugin-scaffolder-node@0.4.11-next.1

## 0.3.0-next.0

### Minor Changes

- d425fc4: **BREAKING**: The return values from `createBackendPlugin`, `createBackendModule`, and `createServiceFactory` are now simply `BackendFeature` and `ServiceFactory`, instead of the previously deprecated form of a function that returns them. For this reason, `createServiceFactory` also no longer accepts the callback form where you provide direct options to the service. This also affects all `coreServices.*` service refs.

  This may in particular affect tests; if you were effectively doing `createBackendModule({...})()` (note the parentheses), you can now remove those extra parentheses at the end. You may encounter cases of this in your `packages/backend/src/index.ts` too, where you add plugins, modules, and services. If you were using `createServiceFactory` with a function as its argument for the purpose of passing in options, this pattern has been deprecated for a while and is no longer supported. You may want to explore the new multiton patterns to achieve your goals, or moving settings to app-config.

  As part of this change, the `IdentityFactoryOptions` type was removed, and can no longer be used to tweak that service. The identity service was also deprecated some time ago, and you will want to [migrate to the new auth system](https://backstage.io/docs/tutorials/auth-service-migration) if you still rely on it.

### Patch Changes

- Updated dependencies
  - @backstage/backend-plugin-api@0.9.0-next.0
  - @backstage/plugin-scaffolder-backend-module-bitbucket-cloud@0.2.0-next.0
  - @backstage/plugin-scaffolder-backend-module-bitbucket-server@0.2.0-next.0
  - @backstage/plugin-scaffolder-node@0.4.11-next.0
  - @backstage/config@1.2.0
  - @backstage/errors@1.2.4
  - @backstage/integration@1.14.0

## 0.2.13

### Patch Changes

- 93095ee: Make sure node-fetch is version 2.7.0 or greater
- Updated dependencies
  - @backstage/backend-plugin-api@0.8.0
  - @backstage/plugin-scaffolder-node@0.4.9
  - @backstage/plugin-scaffolder-backend-module-bitbucket-server@0.1.13
  - @backstage/plugin-scaffolder-backend-module-bitbucket-cloud@0.1.13
  - @backstage/integration@1.14.0
  - @backstage/config@1.2.0
  - @backstage/errors@1.2.4

## 0.2.13-next.3

### Patch Changes

- Updated dependencies
  - @backstage/plugin-scaffolder-backend-module-bitbucket-cloud@0.1.13-next.3
  - @backstage/backend-plugin-api@0.8.0-next.3
  - @backstage/config@1.2.0
  - @backstage/errors@1.2.4
  - @backstage/integration@1.14.0-next.0
  - @backstage/plugin-scaffolder-backend-module-bitbucket-server@0.1.13-next.3
  - @backstage/plugin-scaffolder-node@0.4.9-next.3

## 0.2.13-next.2

### Patch Changes

- 93095ee: Make sure node-fetch is version 2.7.0 or greater
- Updated dependencies
  - @backstage/backend-plugin-api@0.8.0-next.2
  - @backstage/plugin-scaffolder-node@0.4.9-next.2
  - @backstage/plugin-scaffolder-backend-module-bitbucket-server@0.1.13-next.2
  - @backstage/plugin-scaffolder-backend-module-bitbucket-cloud@0.1.13-next.2
  - @backstage/integration@1.14.0-next.0
  - @backstage/config@1.2.0
  - @backstage/errors@1.2.4

## 0.2.13-next.1

### Patch Changes

- Updated dependencies
  - @backstage/plugin-scaffolder-backend-module-bitbucket-server@0.1.13-next.1
  - @backstage/backend-plugin-api@0.7.1-next.1
  - @backstage/integration@1.14.0-next.0
  - @backstage/config@1.2.0
  - @backstage/errors@1.2.4
  - @backstage/plugin-scaffolder-backend-module-bitbucket-cloud@0.1.13-next.1
  - @backstage/plugin-scaffolder-node@0.4.9-next.1

## 0.2.13-next.0

### Patch Changes

- Updated dependencies
  - @backstage/integration@1.14.0-next.0
  - @backstage/backend-plugin-api@0.7.1-next.0
  - @backstage/config@1.2.0
  - @backstage/errors@1.2.4
  - @backstage/plugin-scaffolder-backend-module-bitbucket-cloud@0.1.13-next.0
  - @backstage/plugin-scaffolder-backend-module-bitbucket-server@0.1.13-next.0
  - @backstage/plugin-scaffolder-node@0.4.9-next.0

## 0.2.12

### Patch Changes

- Updated dependencies
  - @backstage/backend-plugin-api@0.7.0
  - @backstage/plugin-scaffolder-backend-module-bitbucket-server@0.1.12
  - @backstage/integration@1.13.0
  - @backstage/plugin-scaffolder-node@0.4.8
  - @backstage/plugin-scaffolder-backend-module-bitbucket-cloud@0.1.12
  - @backstage/config@1.2.0
  - @backstage/errors@1.2.4

## 0.2.12-next.1

### Patch Changes

- Updated dependencies
  - @backstage/backend-plugin-api@0.6.22-next.1
  - @backstage/config@1.2.0
  - @backstage/errors@1.2.4
  - @backstage/integration@1.13.0-next.0
  - @backstage/plugin-scaffolder-backend-module-bitbucket-cloud@0.1.12-next.1
  - @backstage/plugin-scaffolder-backend-module-bitbucket-server@0.1.12-next.1
  - @backstage/plugin-scaffolder-node@0.4.8-next.1

## 0.2.11-next.0

### Patch Changes

- Updated dependencies
  - @backstage/backend-plugin-api@0.6.21-next.0
  - @backstage/plugin-scaffolder-backend-module-bitbucket-server@0.1.11-next.0
  - @backstage/integration@1.13.0-next.0
  - @backstage/plugin-scaffolder-node@0.4.7-next.0
  - @backstage/plugin-scaffolder-backend-module-bitbucket-cloud@0.1.11-next.0
  - @backstage/config@1.2.0
  - @backstage/errors@1.2.4

## 0.2.9

### Patch Changes

- 78a0b08: Internal refactor to handle `BackendFeature` contract change.
- d44a20a: Added additional plugin metadata to `package.json`.
- Updated dependencies
  - @backstage/backend-plugin-api@0.6.19
  - @backstage/integration@1.12.0
  - @backstage/plugin-scaffolder-backend-module-bitbucket-server@0.1.9
  - @backstage/plugin-scaffolder-backend-module-bitbucket-cloud@0.1.9
  - @backstage/plugin-scaffolder-node@0.4.5
  - @backstage/config@1.2.0
  - @backstage/errors@1.2.4

## 0.2.9-next.2

### Patch Changes

- d44a20a: Added additional plugin metadata to `package.json`.
- Updated dependencies
  - @backstage/backend-plugin-api@0.6.19-next.3
  - @backstage/integration@1.12.0-next.1
  - @backstage/plugin-scaffolder-backend-module-bitbucket-server@0.1.9-next.2
  - @backstage/plugin-scaffolder-backend-module-bitbucket-cloud@0.1.9-next.2
  - @backstage/plugin-scaffolder-node@0.4.5-next.3
  - @backstage/config@1.2.0
  - @backstage/errors@1.2.4

## 0.2.9-next.1

### Patch Changes

- Updated dependencies
  - @backstage/backend-plugin-api@0.6.19-next.2
  - @backstage/integration@1.12.0-next.0
  - @backstage/plugin-scaffolder-backend-module-bitbucket-cloud@0.1.9-next.1
  - @backstage/plugin-scaffolder-backend-module-bitbucket-server@0.1.9-next.1
  - @backstage/plugin-scaffolder-node@0.4.5-next.2
  - @backstage/config@1.2.0
  - @backstage/errors@1.2.4

## 0.2.9-next.0

### Patch Changes

- Updated dependencies
  - @backstage/backend-plugin-api@0.6.19-next.0
  - @backstage/plugin-scaffolder-node@0.4.5-next.0
  - @backstage/plugin-scaffolder-backend-module-bitbucket-cloud@0.1.9-next.0
  - @backstage/plugin-scaffolder-backend-module-bitbucket-server@0.1.9-next.0
  - @backstage/config@1.2.0
  - @backstage/errors@1.2.4
  - @backstage/integration@1.11.0

## 0.2.8

### Patch Changes

- Updated dependencies
  - @backstage/backend-plugin-api@0.6.18
  - @backstage/plugin-scaffolder-node@0.4.4
  - @backstage/plugin-scaffolder-backend-module-bitbucket-server@0.1.8
  - @backstage/integration@1.11.0
  - @backstage/plugin-scaffolder-backend-module-bitbucket-cloud@0.1.8

## 0.2.8-next.2

### Patch Changes

- Updated dependencies
  - @backstage/plugin-scaffolder-node@0.4.4-next.2
  - @backstage/integration@1.11.0-next.0
  - @backstage/plugin-scaffolder-backend-module-bitbucket-cloud@0.1.8-next.2
  - @backstage/plugin-scaffolder-backend-module-bitbucket-server@0.1.8-next.2

## 0.2.8-next.1

### Patch Changes

- Updated dependencies
  - @backstage/plugin-scaffolder-node@0.4.4-next.1
  - @backstage/plugin-scaffolder-backend-module-bitbucket-cloud@0.1.8-next.1
  - @backstage/plugin-scaffolder-backend-module-bitbucket-server@0.1.8-next.1
  - @backstage/backend-plugin-api@0.6.18-next.1

## 0.2.8-next.0

### Patch Changes

- Updated dependencies
  - @backstage/plugin-scaffolder-backend-module-bitbucket-server@0.1.8-next.0
  - @backstage/backend-plugin-api@0.6.18-next.0
  - @backstage/plugin-scaffolder-node@0.4.4-next.0
  - @backstage/config@1.2.0
  - @backstage/errors@1.2.4
  - @backstage/integration@1.10.0
  - @backstage/plugin-scaffolder-backend-module-bitbucket-cloud@0.1.8-next.0

## 0.2.7

### Patch Changes

- 33f958a: Improve examples to ensure consistency across all publish actions
- Updated dependencies
  - @backstage/plugin-scaffolder-backend-module-bitbucket-cloud@0.1.7
  - @backstage/plugin-scaffolder-backend-module-bitbucket-server@0.1.7
  - @backstage/backend-plugin-api@0.6.17
  - @backstage/integration@1.10.0
  - @backstage/plugin-scaffolder-node@0.4.3
  - @backstage/config@1.2.0
  - @backstage/errors@1.2.4

## 0.2.7-next.1

### Patch Changes

- 33f958a: Improve examples to ensure consistency across all publish actions
- Updated dependencies
  - @backstage/plugin-scaffolder-backend-module-bitbucket-server@0.1.7-next.1
  - @backstage/backend-plugin-api@0.6.17-next.1
  - @backstage/plugin-scaffolder-backend-module-bitbucket-cloud@0.1.7-next.1
  - @backstage/plugin-scaffolder-node@0.4.3-next.1
  - @backstage/config@1.2.0
  - @backstage/errors@1.2.4
  - @backstage/integration@1.10.0-next.0

## 0.2.7-next.0

### Patch Changes

- Updated dependencies
  - @backstage/plugin-scaffolder-backend-module-bitbucket-cloud@0.1.7-next.0
  - @backstage/integration@1.10.0-next.0
  - @backstage/backend-plugin-api@0.6.17-next.0
  - @backstage/config@1.2.0
  - @backstage/errors@1.2.4
  - @backstage/plugin-scaffolder-backend-module-bitbucket-server@0.1.7-next.0
  - @backstage/plugin-scaffolder-node@0.4.3-next.0

## 0.2.6

### Patch Changes

- Updated dependencies
  - @backstage/backend-plugin-api@0.6.16
  - @backstage/plugin-scaffolder-node@0.4.2
  - @backstage/config@1.2.0
  - @backstage/errors@1.2.4
  - @backstage/integration@1.9.1
  - @backstage/plugin-scaffolder-backend-module-bitbucket-cloud@0.1.6
  - @backstage/plugin-scaffolder-backend-module-bitbucket-server@0.1.6

## 0.2.5

### Patch Changes

- Updated dependencies
  - @backstage/plugin-scaffolder-node@0.4.1
  - @backstage/backend-plugin-api@0.6.15
  - @backstage/config@1.2.0
  - @backstage/errors@1.2.4
  - @backstage/integration@1.9.1
  - @backstage/plugin-scaffolder-backend-module-bitbucket-cloud@0.1.5
  - @backstage/plugin-scaffolder-backend-module-bitbucket-server@0.1.5

## 0.2.4

### Patch Changes

- 2bd1410: Removed unused dependencies
- f44589d: Introduced `createMockActionContext` to unify the way of creating scaffolder mock context.

  It will help to maintain tests in a long run during structural changes of action context.

- Updated dependencies
  - @backstage/plugin-scaffolder-node@0.4.0
  - @backstage/plugin-scaffolder-backend-module-bitbucket-cloud@0.1.4
  - @backstage/plugin-scaffolder-backend-module-bitbucket-server@0.1.4
  - @backstage/integration@1.9.1
  - @backstage/config@1.2.0
  - @backstage/errors@1.2.4
  - @backstage/backend-plugin-api@0.6.14

## 0.2.4-next.2

### Patch Changes

- 2bd1410: Removed unused dependencies
- Updated dependencies
  - @backstage/plugin-scaffolder-node@0.4.0-next.2
  - @backstage/plugin-scaffolder-backend-module-bitbucket-cloud@0.1.4-next.2
  - @backstage/plugin-scaffolder-backend-module-bitbucket-server@0.1.4-next.2
  - @backstage/integration@1.9.1-next.2
  - @backstage/backend-plugin-api@0.6.14-next.2
  - @backstage/config@1.2.0-next.1
  - @backstage/errors@1.2.4-next.0

## 0.2.4-next.1

### Patch Changes

- Updated dependencies
  - @backstage/config@1.2.0-next.1
  - @backstage/plugin-scaffolder-node@0.4.0-next.1
  - @backstage/backend-common@0.21.4-next.1
  - @backstage/backend-plugin-api@0.6.14-next.1
  - @backstage/integration@1.9.1-next.1
  - @backstage/plugin-scaffolder-backend-module-bitbucket-cloud@0.1.4-next.1
  - @backstage/plugin-scaffolder-backend-module-bitbucket-server@0.1.4-next.1
  - @backstage/errors@1.2.4-next.0

## 0.2.3-next.0

### Patch Changes

- f44589d: Introduced `createMockActionContext` to unify the way of creating scaffolder mock context.

  It will help to maintain tests in a long run during structural changes of action context.

- Updated dependencies
  - @backstage/backend-common@0.21.3-next.0
  - @backstage/errors@1.2.4-next.0
  - @backstage/plugin-scaffolder-node@0.3.3-next.0
  - @backstage/backend-plugin-api@0.6.13-next.0
  - @backstage/plugin-scaffolder-backend-module-bitbucket-server@0.1.3-next.0
  - @backstage/plugin-scaffolder-backend-module-bitbucket-cloud@0.1.3-next.0
  - @backstage/config@1.1.2-next.0
  - @backstage/integration@1.9.1-next.0

## 0.2.0

### Minor Changes

- 5eb6882: Split `@backstage/plugin-scaffolder-backend-module-bitbucket` into
  `@backstage/plugin-scaffolder-backend-module-bitbucket-cloud` and
  `@backstage/plugin-scaffolder-backend-module-bitbucket-server`.

  `@backstage/plugin-scaffolder-backend-module-bitbucket` was **deprecated** in favor of these two replacements.

  Please use any of the two replacements depending on your needs.

  ```diff
  - backend.add(import('@backstage/plugin-scaffolder-backend-module-bitbucket'));
  + backend.add(import('@backstage/plugin-scaffolder-backend-module-bitbucket-cloud'));
  + backend.add(import('@backstage/plugin-scaffolder-backend-module-bitbucket-server'));
  ```

### Patch Changes

- e9a5228: Exporting a default module for the new Backend System
- 8472188: Added or fixed the `repository` field in `package.json`.
- 6bb6f3e: Updated dependency `fs-extra` to `^11.2.0`.
  Updated dependency `@types/fs-extra` to `^11.0.0`.
- fc98bb6: Enhanced the pull request action to allow for adding new content to the PR as described in this issue #21762
- Updated dependencies
  - @backstage/backend-common@0.21.0
  - @backstage/plugin-scaffolder-backend-module-bitbucket-server@0.1.0
  - @backstage/backend-plugin-api@0.6.10
  - @backstage/integration@1.9.0
  - @backstage/plugin-scaffolder-node@0.3.0
  - @backstage/plugin-scaffolder-backend-module-bitbucket-cloud@0.1.0
  - @backstage/config@1.1.1
  - @backstage/errors@1.2.3

## 0.2.0-next.3

### Patch Changes

- 8472188: Added or fixed the `repository` field in `package.json`.
- Updated dependencies
  - @backstage/backend-common@0.21.0-next.3
  - @backstage/integration@1.9.0-next.1
  - @backstage/plugin-scaffolder-backend-module-bitbucket-server@0.1.0-next.1
  - @backstage/plugin-scaffolder-backend-module-bitbucket-cloud@0.1.0-next.1
  - @backstage/plugin-scaffolder-node@0.3.0-next.3
  - @backstage/backend-plugin-api@0.6.10-next.3
  - @backstage/config@1.1.1
  - @backstage/errors@1.2.3

## 0.2.0-next.2

### Minor Changes

- 5eb6882: Split `@backstage/plugin-scaffolder-backend-module-bitbucket` into
  `@backstage/plugin-scaffolder-backend-module-bitbucket-cloud` and
  `@backstage/plugin-scaffolder-backend-module-bitbucket-server`.

  `@backstage/plugin-scaffolder-backend-module-bitbucket` was **deprecated** in favor of these two replacements.

  Please use any of the two replacements depending on your needs.

  ```diff
  - backend.add(import('@backstage/plugin-scaffolder-backend-module-bitbucket'));
  + backend.add(import('@backstage/plugin-scaffolder-backend-module-bitbucket-cloud'));
  + backend.add(import('@backstage/plugin-scaffolder-backend-module-bitbucket-server'));
  ```

### Patch Changes

- Updated dependencies
  - @backstage/plugin-scaffolder-backend-module-bitbucket-server@0.1.0-next.0
  - @backstage/backend-common@0.21.0-next.2
  - @backstage/backend-plugin-api@0.6.10-next.2
  - @backstage/plugin-scaffolder-backend-module-bitbucket-cloud@0.1.0-next.0
  - @backstage/plugin-scaffolder-node@0.3.0-next.2
  - @backstage/config@1.1.1
  - @backstage/errors@1.2.3
  - @backstage/integration@1.9.0-next.0

## 0.1.2-next.1

### Patch Changes

- Updated dependencies
  - @backstage/backend-plugin-api@0.6.10-next.1
  - @backstage/backend-common@0.21.0-next.1
  - @backstage/integration@1.9.0-next.0
  - @backstage/plugin-scaffolder-node@0.3.0-next.1
  - @backstage/config@1.1.1
  - @backstage/errors@1.2.3

## 0.1.2-next.0

### Patch Changes

- e9a5228: Exporting a default module for the new Backend System
- fc98bb6: Enhanced the pull request action to allow for adding new content to the PR as described in this issue #21762
- Updated dependencies
  - @backstage/backend-common@0.21.0-next.0
  - @backstage/plugin-scaffolder-node@0.3.0-next.0
  - @backstage/backend-plugin-api@0.6.10-next.0
  - @backstage/config@1.1.1
  - @backstage/errors@1.2.3
  - @backstage/integration@1.8.0

## 0.1.1

### Patch Changes

- a694f71: The Scaffolder builtin actions now contains an action for running pipelines from Bitbucket Cloud Rest API
- Updated dependencies
  - @backstage/backend-common@0.20.1
  - @backstage/plugin-scaffolder-node@0.2.10
  - @backstage/config@1.1.1
  - @backstage/errors@1.2.3
  - @backstage/integration@1.8.0

## 0.1.1-next.2

### Patch Changes

- Updated dependencies
  - @backstage/backend-common@0.20.1-next.2
  - @backstage/plugin-scaffolder-node@0.2.10-next.2

## 0.1.1-next.1

### Patch Changes

- Updated dependencies
  - @backstage/backend-common@0.20.1-next.1
  - @backstage/integration@1.8.0
  - @backstage/config@1.1.1
  - @backstage/plugin-scaffolder-node@0.2.10-next.1
  - @backstage/errors@1.2.3

## 0.1.1-next.0

### Patch Changes

- Updated dependencies
  - @backstage/backend-common@0.20.1-next.0
  - @backstage/config@1.1.1
  - @backstage/errors@1.2.3
  - @backstage/integration@1.8.0
  - @backstage/plugin-scaffolder-node@0.2.10-next.0

## 0.1.0

### Minor Changes

- 219d7f0: Create new scaffolder module for external integrations

### Patch Changes

- Updated dependencies
  - @backstage/backend-common@0.20.0
  - @backstage/plugin-scaffolder-node@0.2.9
  - @backstage/integration@1.8.0
  - @backstage/config@1.1.1
  - @backstage/errors@1.2.3

## 0.1.0-next.0

### Minor Changes

- 219d7f0: Create new scaffolder module for external integrations

### Patch Changes

- Updated dependencies
  - @backstage/plugin-scaffolder-node@0.2.9-next.3
  - @backstage/backend-common@0.20.0-next.3
  - @backstage/config@1.1.1
  - @backstage/errors@1.2.3
  - @backstage/integration@1.8.0-next.1<|MERGE_RESOLUTION|>--- conflicted
+++ resolved
@@ -1,7 +1,5 @@
 # @backstage/plugin-scaffolder-backend-module-bitbucket
 
-<<<<<<< HEAD
-=======
 ## 0.3.9-next.0
 
 ### Patch Changes
@@ -16,7 +14,6 @@
   - @backstage/integration@1.16.2
   - @backstage/plugin-scaffolder-backend-module-bitbucket-server@0.2.8-next.0
 
->>>>>>> 66ce8958
 ## 0.3.8
 
 ### Patch Changes
