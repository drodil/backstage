--- conflicted
+++ resolved
@@ -1,7 +1,5 @@
 # @backstage/plugin-catalog-graph
 
-<<<<<<< HEAD
-=======
 ## 0.4.18-next.0
 
 ### Patch Changes
@@ -16,7 +14,6 @@
   - @backstage/frontend-plugin-api@0.10.0
   - @backstage/types@1.2.1
 
->>>>>>> 66ce8958
 ## 0.4.17
 
 ### Patch Changes
