import { PropsTable } from '@/components/PropsTable';
import { TextSnippet } from '@/snippets/stories-snippets';
import { Snippet } from '@/components/Snippet';
import { CodeBlock } from '@/components/CodeBlock';
import {
  textPropDefs,
  textUsageSnippet,
  textDefaultSnippet,
  textVariantsSnippet,
  textWeightsSnippet,
  textTruncateSnippet,
  textResponsiveSnippet,
  textColorsSnippet,
} from './text.props';
import { PageTitle } from '@/components/PageTitle';
import { Theming } from '@/components/Theming';
import { ChangelogComponent } from '@/components/ChangelogComponent';

<PageTitle
  title="Text"
  description="The `Text` component is used to display content on your page."
/>

<Snippet
  py={4}
  preview={<TextSnippet story="Default" />}
  code={textDefaultSnippet}
/>

<<<<<<< HEAD
<ComponentInfos
  component="text"
  classNames={[
    'bui-Text',
    "bui-Text[data-variant='title-large']",
    "bui-Text[data-variant='title-medium']",
    "bui-Text[data-variant='title-small']",
    "bui-Text[data-variant='title-x-small']",
    "bui-Text[data-variant='body-large']",
    "bui-Text[data-variant='body-medium']",
    "bui-Text[data-variant='body-small']",
    "bui-Text[data-variant='body-x-small']",
    "bui-Text[data-weight='regular']",
    "bui-Text[data-weight='bold']",
    "bui-Text[data-color='primary']",
    "bui-Text[data-color='secondary']",
    "bui-Text[data-color='danger']",
    "bui-Text[data-color='warning']",
    "bui-Text[data-color='success']",
    'bui-Text[data-truncate]',
  ]}
  usageCode={textUsageSnippet}
/>
=======
## Usage

<CodeBlock code={textUsageSnippet} />
>>>>>>> f60374f8

## API reference

<PropsTable data={textPropDefs} />

## Examples

### All variants

The `Text` component has a `variant` prop that can be used to change the
appearance of the text.

<Snippet
  open
  preview={<TextSnippet story="AllVariants" />}
  code={textVariantsSnippet}
/>

### All weights

The `Text` component has a `weight` prop that can be used to change the
appearance of the text.

<Snippet
  open
  preview={<TextSnippet story="AllWeights" />}
  code={textWeightsSnippet}
/>

### All colors

The `Text` component has a `color` prop that can be used to change the
appearance of the text.

<Snippet
  open
  preview={<TextSnippet story="AllColors" />}
  code={textColorsSnippet}
/>

### Truncate

The `Text` component has a `truncate` prop that can be used to truncate the text.

<Snippet
  open
  preview={<TextSnippet story="Truncate" />}
  code={textTruncateSnippet}
/>

### Responsive

You can also use the `variant` prop to change the appearance of the text based
on the screen size.

<CodeBlock code={textResponsiveSnippet} />

<Theming component="Text" />

<ChangelogComponent component="text" /><|MERGE_RESOLUTION|>--- conflicted
+++ resolved
@@ -27,35 +27,9 @@
   code={textDefaultSnippet}
 />
 
-<<<<<<< HEAD
-<ComponentInfos
-  component="text"
-  classNames={[
-    'bui-Text',
-    "bui-Text[data-variant='title-large']",
-    "bui-Text[data-variant='title-medium']",
-    "bui-Text[data-variant='title-small']",
-    "bui-Text[data-variant='title-x-small']",
-    "bui-Text[data-variant='body-large']",
-    "bui-Text[data-variant='body-medium']",
-    "bui-Text[data-variant='body-small']",
-    "bui-Text[data-variant='body-x-small']",
-    "bui-Text[data-weight='regular']",
-    "bui-Text[data-weight='bold']",
-    "bui-Text[data-color='primary']",
-    "bui-Text[data-color='secondary']",
-    "bui-Text[data-color='danger']",
-    "bui-Text[data-color='warning']",
-    "bui-Text[data-color='success']",
-    'bui-Text[data-truncate]',
-  ]}
-  usageCode={textUsageSnippet}
-/>
-=======
 ## Usage
 
 <CodeBlock code={textUsageSnippet} />
->>>>>>> f60374f8
 
 ## API reference
 
